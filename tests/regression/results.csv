--- conflicted
+++ resolved
@@ -10,19 +10,11 @@
 silesia.tar,                        level 6,                            compress simple,                    4616811
 silesia.tar,                        level 7,                            compress simple,                    4576829
 silesia.tar,                        level 9,                            compress simple,                    4552584
-<<<<<<< HEAD
-silesia.tar,                        level 13,                           compress simple,                    4502955
-silesia.tar,                        level 16,                           compress simple,                    4360526
+silesia.tar,                        level 13,                           compress simple,                    4502956
+silesia.tar,                        level 16,                           compress simple,                    4360527
 silesia.tar,                        level 19,                           compress simple,                    4267266
-silesia.tar,                        uncompressed literals,              compress simple,                    4861423
+silesia.tar,                        uncompressed literals,              compress simple,                    4861424
 silesia.tar,                        uncompressed literals optimal,      compress simple,                    4267266
-=======
-silesia.tar,                        level 13,                           compress simple,                    4502956
-silesia.tar,                        level 16,                           compress simple,                    4356834
-silesia.tar,                        level 19,                           compress simple,                    4264388
-silesia.tar,                        uncompressed literals,              compress simple,                    4861424
-silesia.tar,                        uncompressed literals optimal,      compress simple,                    4264388
->>>>>>> 29f595ef
 silesia.tar,                        huffman literals,                   compress simple,                    6182241
 github.tar,                         level -5,                           compress simple,                    66914
 github.tar,                         level -3,                           compress simple,                    52127
@@ -53,21 +45,8 @@
 silesia,                            level 7,                            compress cctx,                      4567204
 silesia,                            level 9,                            compress cctx,                      4543310
 silesia,                            level 13,                           compress cctx,                      4493990
-<<<<<<< HEAD
 silesia,                            level 16,                           compress cctx,                      4359864
 silesia,                            level 19,                           compress cctx,                      4296880
-silesia,                            long distance mode,                 compress cctx,                      4849551
-silesia,                            multithreaded,                      compress cctx,                      4849551
-silesia,                            multithreaded long distance mode,   compress cctx,                      4849551
-silesia,                            small window log,                   compress cctx,                      7084179
-silesia,                            small hash log,                     compress cctx,                      6526141
-silesia,                            small chain log,                    compress cctx,                      4912199
-silesia,                            explicit params,                    compress cctx,                      4794480
-silesia,                            uncompressed literals,              compress cctx,                      4849551
-silesia,                            uncompressed literals optimal,      compress cctx,                      4296880
-=======
-silesia,                            level 16,                           compress cctx,                      4360251
-silesia,                            level 19,                           compress cctx,                      4283237
 silesia,                            long distance mode,                 compress cctx,                      4849553
 silesia,                            multithreaded,                      compress cctx,                      4849553
 silesia,                            multithreaded long distance mode,   compress cctx,                      4849553
@@ -76,8 +55,7 @@
 silesia,                            small chain log,                    compress cctx,                      4912197
 silesia,                            explicit params,                    compress cctx,                      4794481
 silesia,                            uncompressed literals,              compress cctx,                      4849553
-silesia,                            uncompressed literals optimal,      compress cctx,                      4283237
->>>>>>> 29f595ef
+silesia,                            uncompressed literals optimal,      compress cctx,                      4296880
 silesia,                            huffman literals,                   compress cctx,                      6177565
 silesia,                            multithreaded with advanced params, compress cctx,                      4849553
 github,                             level -5,                           compress cctx,                      232315
@@ -131,13 +109,8 @@
 silesia,                            level 7,                            zstdcli,                            4567252
 silesia,                            level 9,                            zstdcli,                            4543358
 silesia,                            level 13,                           zstdcli,                            4494038
-<<<<<<< HEAD
 silesia,                            level 16,                           zstdcli,                            4359912
 silesia,                            level 19,                           zstdcli,                            4296928
-=======
-silesia,                            level 16,                           zstdcli,                            4360299
-silesia,                            level 19,                           zstdcli,                            4283285
->>>>>>> 29f595ef
 silesia,                            long distance mode,                 zstdcli,                            4840807
 silesia,                            multithreaded,                      zstdcli,                            4849601
 silesia,                            multithreaded long distance mode,   zstdcli,                            4840807
@@ -158,21 +131,12 @@
 silesia.tar,                        level 4,                            zstdcli,                            4800528
 silesia.tar,                        level 5,                            zstdcli,                            4651160
 silesia.tar,                        level 6,                            zstdcli,                            4618402
-<<<<<<< HEAD
-silesia.tar,                        level 7,                            zstdcli,                            4578883
-silesia.tar,                        level 9,                            zstdcli,                            4553498
-silesia.tar,                        level 13,                           zstdcli,                            4502959
-silesia.tar,                        level 16,                           zstdcli,                            4360530
-silesia.tar,                        level 19,                           zstdcli,                            4267270
-silesia.tar,                        no source size,                     zstdcli,                            4861507
-=======
 silesia.tar,                        level 7,                            zstdcli,                            4578884
 silesia.tar,                        level 9,                            zstdcli,                            4553499
 silesia.tar,                        level 13,                           zstdcli,                            4502960
-silesia.tar,                        level 16,                           zstdcli,                            4356838
-silesia.tar,                        level 19,                           zstdcli,                            4264392
+silesia.tar,                        level 16,                           zstdcli,                            4360531
+silesia.tar,                        level 19,                           zstdcli,                            4267270
 silesia.tar,                        no source size,                     zstdcli,                            4861508
->>>>>>> 29f595ef
 silesia.tar,                        long distance mode,                 zstdcli,                            4853225
 silesia.tar,                        multithreaded,                      zstdcli,                            4861512
 silesia.tar,                        multithreaded long distance mode,   zstdcli,                            4853225
@@ -284,19 +248,11 @@
 silesia,                            level 12 row 1,                     advanced one pass,                  4503116
 silesia,                            level 12 row 2,                     advanced one pass,                  4505153
 silesia,                            level 13,                           advanced one pass,                  4493990
-<<<<<<< HEAD
 silesia,                            level 16,                           advanced one pass,                  4359864
 silesia,                            level 19,                           advanced one pass,                  4296880
-silesia,                            no source size,                     advanced one pass,                  4849551
-silesia,                            long distance mode,                 advanced one pass,                  4840738
-silesia,                            multithreaded,                      advanced one pass,                  4849551
-=======
-silesia,                            level 16,                           advanced one pass,                  4360251
-silesia,                            level 19,                           advanced one pass,                  4283237
 silesia,                            no source size,                     advanced one pass,                  4849553
 silesia,                            long distance mode,                 advanced one pass,                  4840737
 silesia,                            multithreaded,                      advanced one pass,                  4849553
->>>>>>> 29f595ef
 silesia,                            multithreaded long distance mode,   advanced one pass,                  4840759
 silesia,                            small window log,                   advanced one pass,                  7095919
 silesia,                            small hash log,                     advanced one pass,                  6526141
@@ -325,21 +281,12 @@
 silesia.tar,                        level 11 row 2,                     advanced one pass,                  4530256
 silesia.tar,                        level 12 row 1,                     advanced one pass,                  4513604
 silesia.tar,                        level 12 row 2,                     advanced one pass,                  4514568
-<<<<<<< HEAD
-silesia.tar,                        level 13,                           advanced one pass,                  4502955
-silesia.tar,                        level 16,                           advanced one pass,                  4360526
+silesia.tar,                        level 13,                           advanced one pass,                  4502956
+silesia.tar,                        level 16,                           advanced one pass,                  4360527
 silesia.tar,                        level 19,                           advanced one pass,                  4267266
-silesia.tar,                        no source size,                     advanced one pass,                  4861423
-silesia.tar,                        long distance mode,                 advanced one pass,                  4847753
-silesia.tar,                        multithreaded,                      advanced one pass,                  4861507
-=======
-silesia.tar,                        level 13,                           advanced one pass,                  4502956
-silesia.tar,                        level 16,                           advanced one pass,                  4356834
-silesia.tar,                        level 19,                           advanced one pass,                  4264388
 silesia.tar,                        no source size,                     advanced one pass,                  4861424
 silesia.tar,                        long distance mode,                 advanced one pass,                  4847752
 silesia.tar,                        multithreaded,                      advanced one pass,                  4861508
->>>>>>> 29f595ef
 silesia.tar,                        multithreaded long distance mode,   advanced one pass,                  4853221
 silesia.tar,                        small window log,                   advanced one pass,                  7101530
 silesia.tar,                        small hash log,                     advanced one pass,                  6529231
@@ -619,19 +566,11 @@
 silesia,                            level 12 row 1,                     advanced one pass small out,        4503116
 silesia,                            level 12 row 2,                     advanced one pass small out,        4505153
 silesia,                            level 13,                           advanced one pass small out,        4493990
-<<<<<<< HEAD
 silesia,                            level 16,                           advanced one pass small out,        4359864
 silesia,                            level 19,                           advanced one pass small out,        4296880
-silesia,                            no source size,                     advanced one pass small out,        4849551
-silesia,                            long distance mode,                 advanced one pass small out,        4840738
-silesia,                            multithreaded,                      advanced one pass small out,        4849551
-=======
-silesia,                            level 16,                           advanced one pass small out,        4360251
-silesia,                            level 19,                           advanced one pass small out,        4283237
 silesia,                            no source size,                     advanced one pass small out,        4849553
 silesia,                            long distance mode,                 advanced one pass small out,        4840737
 silesia,                            multithreaded,                      advanced one pass small out,        4849553
->>>>>>> 29f595ef
 silesia,                            multithreaded long distance mode,   advanced one pass small out,        4840759
 silesia,                            small window log,                   advanced one pass small out,        7095919
 silesia,                            small hash log,                     advanced one pass small out,        6526141
@@ -660,21 +599,12 @@
 silesia.tar,                        level 11 row 2,                     advanced one pass small out,        4530256
 silesia.tar,                        level 12 row 1,                     advanced one pass small out,        4513604
 silesia.tar,                        level 12 row 2,                     advanced one pass small out,        4514568
-<<<<<<< HEAD
-silesia.tar,                        level 13,                           advanced one pass small out,        4502955
-silesia.tar,                        level 16,                           advanced one pass small out,        4360526
+silesia.tar,                        level 13,                           advanced one pass small out,        4502956
+silesia.tar,                        level 16,                           advanced one pass small out,        4360527
 silesia.tar,                        level 19,                           advanced one pass small out,        4267266
-silesia.tar,                        no source size,                     advanced one pass small out,        4861423
-silesia.tar,                        long distance mode,                 advanced one pass small out,        4847753
-silesia.tar,                        multithreaded,                      advanced one pass small out,        4861507
-=======
-silesia.tar,                        level 13,                           advanced one pass small out,        4502956
-silesia.tar,                        level 16,                           advanced one pass small out,        4356834
-silesia.tar,                        level 19,                           advanced one pass small out,        4264388
 silesia.tar,                        no source size,                     advanced one pass small out,        4861424
 silesia.tar,                        long distance mode,                 advanced one pass small out,        4847752
 silesia.tar,                        multithreaded,                      advanced one pass small out,        4861508
->>>>>>> 29f595ef
 silesia.tar,                        multithreaded long distance mode,   advanced one pass small out,        4853221
 silesia.tar,                        small window log,                   advanced one pass small out,        7101530
 silesia.tar,                        small hash log,                     advanced one pass small out,        6529231
@@ -954,19 +884,11 @@
 silesia,                            level 12 row 1,                     advanced streaming,                 4503116
 silesia,                            level 12 row 2,                     advanced streaming,                 4505153
 silesia,                            level 13,                           advanced streaming,                 4493990
-<<<<<<< HEAD
 silesia,                            level 16,                           advanced streaming,                 4359864
 silesia,                            level 19,                           advanced streaming,                 4296880
-silesia,                            no source size,                     advanced streaming,                 4849515
-silesia,                            long distance mode,                 advanced streaming,                 4840738
-silesia,                            multithreaded,                      advanced streaming,                 4849551
-=======
-silesia,                            level 16,                           advanced streaming,                 4360251
-silesia,                            level 19,                           advanced streaming,                 4283237
 silesia,                            no source size,                     advanced streaming,                 4849517
 silesia,                            long distance mode,                 advanced streaming,                 4840737
 silesia,                            multithreaded,                      advanced streaming,                 4849553
->>>>>>> 29f595ef
 silesia,                            multithreaded long distance mode,   advanced streaming,                 4840759
 silesia,                            small window log,                   advanced streaming,                 7112062
 silesia,                            small hash log,                     advanced streaming,                 6526141
@@ -995,21 +917,12 @@
 silesia.tar,                        level 11 row 2,                     advanced streaming,                 4530258
 silesia.tar,                        level 12 row 1,                     advanced streaming,                 4513604
 silesia.tar,                        level 12 row 2,                     advanced streaming,                 4514569
-<<<<<<< HEAD
-silesia.tar,                        level 13,                           advanced streaming,                 4502955
-silesia.tar,                        level 16,                           advanced streaming,                 4360526
+silesia.tar,                        level 13,                           advanced streaming,                 4502956
+silesia.tar,                        level 16,                           advanced streaming,                 4360527
 silesia.tar,                        level 19,                           advanced streaming,                 4267266
-silesia.tar,                        no source size,                     advanced streaming,                 4861421
-silesia.tar,                        long distance mode,                 advanced streaming,                 4847753
-silesia.tar,                        multithreaded,                      advanced streaming,                 4861507
-=======
-silesia.tar,                        level 13,                           advanced streaming,                 4502956
-silesia.tar,                        level 16,                           advanced streaming,                 4356834
-silesia.tar,                        level 19,                           advanced streaming,                 4264388
 silesia.tar,                        no source size,                     advanced streaming,                 4861422
 silesia.tar,                        long distance mode,                 advanced streaming,                 4847752
 silesia.tar,                        multithreaded,                      advanced streaming,                 4861508
->>>>>>> 29f595ef
 silesia.tar,                        multithreaded long distance mode,   advanced streaming,                 4853221
 silesia.tar,                        small window log,                   advanced streaming,                 7118769
 silesia.tar,                        small hash log,                     advanced streaming,                 6529234
@@ -1281,19 +1194,11 @@
 silesia,                            level 7,                            old streaming,                      4567204
 silesia,                            level 9,                            old streaming,                      4543310
 silesia,                            level 13,                           old streaming,                      4493990
-<<<<<<< HEAD
 silesia,                            level 16,                           old streaming,                      4359864
 silesia,                            level 19,                           old streaming,                      4296880
-silesia,                            no source size,                     old streaming,                      4849515
-silesia,                            uncompressed literals,              old streaming,                      4849551
-silesia,                            uncompressed literals optimal,      old streaming,                      4296880
-=======
-silesia,                            level 16,                           old streaming,                      4360251
-silesia,                            level 19,                           old streaming,                      4283237
 silesia,                            no source size,                     old streaming,                      4849517
 silesia,                            uncompressed literals,              old streaming,                      4849553
-silesia,                            uncompressed literals optimal,      old streaming,                      4283237
->>>>>>> 29f595ef
+silesia,                            uncompressed literals optimal,      old streaming,                      4296880
 silesia,                            huffman literals,                   old streaming,                      6183923
 silesia.tar,                        level -5,                           old streaming,                      7260007
 silesia.tar,                        level -3,                           old streaming,                      6845151
@@ -1306,21 +1211,12 @@
 silesia.tar,                        level 6,                            old streaming,                      4616816
 silesia.tar,                        level 7,                            old streaming,                      4576831
 silesia.tar,                        level 9,                            old streaming,                      4552590
-<<<<<<< HEAD
-silesia.tar,                        level 13,                           old streaming,                      4502955
-silesia.tar,                        level 16,                           old streaming,                      4360526
+silesia.tar,                        level 13,                           old streaming,                      4502956
+silesia.tar,                        level 16,                           old streaming,                      4360527
 silesia.tar,                        level 19,                           old streaming,                      4267266
-silesia.tar,                        no source size,                     old streaming,                      4861421
-silesia.tar,                        uncompressed literals,              old streaming,                      4861425
-silesia.tar,                        uncompressed literals optimal,      old streaming,                      4267266
-=======
-silesia.tar,                        level 13,                           old streaming,                      4502956
-silesia.tar,                        level 16,                           old streaming,                      4356834
-silesia.tar,                        level 19,                           old streaming,                      4264388
 silesia.tar,                        no source size,                     old streaming,                      4861422
 silesia.tar,                        uncompressed literals,              old streaming,                      4861426
-silesia.tar,                        uncompressed literals optimal,      old streaming,                      4264388
->>>>>>> 29f595ef
+silesia.tar,                        uncompressed literals optimal,      old streaming,                      4267266
 silesia.tar,                        huffman literals,                   old streaming,                      6187938
 github,                             level -5,                           old streaming,                      232315
 github,                             level -5 with dict,                 old streaming,                      46718
@@ -1400,22 +1296,8 @@
 silesia,                            level 7,                            old streaming advanced,             4567204
 silesia,                            level 9,                            old streaming advanced,             4543310
 silesia,                            level 13,                           old streaming advanced,             4493990
-<<<<<<< HEAD
 silesia,                            level 16,                           old streaming advanced,             4359864
 silesia,                            level 19,                           old streaming advanced,             4296880
-silesia,                            no source size,                     old streaming advanced,             4849515
-silesia,                            long distance mode,                 old streaming advanced,             4849551
-silesia,                            multithreaded,                      old streaming advanced,             4849551
-silesia,                            multithreaded long distance mode,   old streaming advanced,             4849551
-silesia,                            small window log,                   old streaming advanced,             7112062
-silesia,                            small hash log,                     old streaming advanced,             6526141
-silesia,                            small chain log,                    old streaming advanced,             4912199
-silesia,                            explicit params,                    old streaming advanced,             4795884
-silesia,                            uncompressed literals,              old streaming advanced,             4849551
-silesia,                            uncompressed literals optimal,      old streaming advanced,             4296880
-=======
-silesia,                            level 16,                           old streaming advanced,             4360251
-silesia,                            level 19,                           old streaming advanced,             4283237
 silesia,                            no source size,                     old streaming advanced,             4849517
 silesia,                            long distance mode,                 old streaming advanced,             4849553
 silesia,                            multithreaded,                      old streaming advanced,             4849553
@@ -1425,8 +1307,7 @@
 silesia,                            small chain log,                    old streaming advanced,             4912197
 silesia,                            explicit params,                    old streaming advanced,             4795883
 silesia,                            uncompressed literals,              old streaming advanced,             4849553
-silesia,                            uncompressed literals optimal,      old streaming advanced,             4283237
->>>>>>> 29f595ef
+silesia,                            uncompressed literals optimal,      old streaming advanced,             4296880
 silesia,                            huffman literals,                   old streaming advanced,             6183923
 silesia,                            multithreaded with advanced params, old streaming advanced,             4849553
 silesia.tar,                        level -5,                           old streaming advanced,             7260007
@@ -1440,24 +1321,9 @@
 silesia.tar,                        level 6,                            old streaming advanced,             4616816
 silesia.tar,                        level 7,                            old streaming advanced,             4576831
 silesia.tar,                        level 9,                            old streaming advanced,             4552590
-<<<<<<< HEAD
-silesia.tar,                        level 13,                           old streaming advanced,             4502955
-silesia.tar,                        level 16,                           old streaming advanced,             4360526
+silesia.tar,                        level 13,                           old streaming advanced,             4502956
+silesia.tar,                        level 16,                           old streaming advanced,             4360527
 silesia.tar,                        level 19,                           old streaming advanced,             4267266
-silesia.tar,                        no source size,                     old streaming advanced,             4861421
-silesia.tar,                        long distance mode,                 old streaming advanced,             4861425
-silesia.tar,                        multithreaded,                      old streaming advanced,             4861425
-silesia.tar,                        multithreaded long distance mode,   old streaming advanced,             4861425
-silesia.tar,                        small window log,                   old streaming advanced,             7118772
-silesia.tar,                        small hash log,                     old streaming advanced,             6529231
-silesia.tar,                        small chain log,                    old streaming advanced,             4917019
-silesia.tar,                        explicit params,                    old streaming advanced,             4807403
-silesia.tar,                        uncompressed literals,              old streaming advanced,             4861425
-silesia.tar,                        uncompressed literals optimal,      old streaming advanced,             4267266
-=======
-silesia.tar,                        level 13,                           old streaming advanced,             4502956
-silesia.tar,                        level 16,                           old streaming advanced,             4356834
-silesia.tar,                        level 19,                           old streaming advanced,             4264388
 silesia.tar,                        no source size,                     old streaming advanced,             4861422
 silesia.tar,                        long distance mode,                 old streaming advanced,             4861426
 silesia.tar,                        multithreaded,                      old streaming advanced,             4861426
@@ -1467,8 +1333,7 @@
 silesia.tar,                        small chain log,                    old streaming advanced,             4917021
 silesia.tar,                        explicit params,                    old streaming advanced,             4807401
 silesia.tar,                        uncompressed literals,              old streaming advanced,             4861426
-silesia.tar,                        uncompressed literals optimal,      old streaming advanced,             4264388
->>>>>>> 29f595ef
+silesia.tar,                        uncompressed literals optimal,      old streaming advanced,             4267266
 silesia.tar,                        huffman literals,                   old streaming advanced,             6187938
 silesia.tar,                        multithreaded with advanced params, old streaming advanced,             4861426
 github,                             level -5,                           old streaming advanced,             241214
