--- conflicted
+++ resolved
@@ -330,7 +330,7 @@
 YES => Skip the file (return 0)
 NO => return 1
 */
-<<<<<<< HEAD
+
 int UTIL_isCompressedFile(const char *inputName)
 {
     return compareExtensions(inputName,g_compressedFileExtensions);
@@ -338,32 +338,16 @@
 
 int compareExtensions(const char* infilename, const char* extensionList[])
 {
+  int i=0;
    while(*extensionList != NULL)
    {
      const char* ext = strstr(infilename,extensionList[i]);
      if(ext)
         return 1;
       ++extensionList;
+      i++;
    }
    return 0;
-=======
-int UTIL_isPrecompressedFile(const char *inputName)
-{
-    return compareExtensions(inputName,compressedFileExtensions);
-}
-
-int compareExtensions(const char* infilename, const char extensionList[4][10])
-{
-   int i=0;
-   //char* ext = strchr(infilename, '.');
-   for(i=0;i<4;i++)
-   {
-     char* ext = strstr(infilename,extensionList[i]);
-     if(ext)
-        return 0;
-   }
-   return 1;
->>>>>>> 55ee7d56
 }
 /*
  * UTIL_createFileList - takes a list of files and directories (params: inputNames, inputNamesNb), scans directories,
