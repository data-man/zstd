--- conflicted
+++ resolved
@@ -16,928 +16,13 @@
 extern "C" {
 #endif
 
-void ZSTD_compressBlock_btopt(ZSTD_CCtx* ctx, const void* src, size_t srcSize);
-void ZSTD_compressBlock_btultra(ZSTD_CCtx* ctx, const void* src, size_t srcSize);
+size_t ZSTD_compressBlock_btopt(ZSTD_CCtx* ctx, const void* src, size_t srcSize);
+size_t ZSTD_compressBlock_btultra(ZSTD_CCtx* ctx, const void* src, size_t srcSize);
 
-void ZSTD_compressBlock_btopt_extDict(ZSTD_CCtx* ctx, const void* src, size_t srcSize);
-void ZSTD_compressBlock_btultra_extDict(ZSTD_CCtx* ctx, const void* src, size_t srcSize);
+size_t ZSTD_compressBlock_btopt_extDict(ZSTD_CCtx* ctx, const void* src, size_t srcSize);
+size_t ZSTD_compressBlock_btultra_extDict(ZSTD_CCtx* ctx, const void* src, size_t srcSize);
 
-<<<<<<< HEAD
-#define ZSTD_LITFREQ_ADD    2
-#define ZSTD_FREQ_DIV       4
-#define ZSTD_MAX_PRICE      (1<<30)
-
-/*-*************************************
-*  Price functions for optimal parser
-***************************************/
-static void ZSTD_setLog2Prices(optState_t* optPtr)
-{
-    optPtr->log2matchLengthSum = ZSTD_highbit32(optPtr->matchLengthSum+1);
-    optPtr->log2litLengthSum = ZSTD_highbit32(optPtr->litLengthSum+1);
-    optPtr->log2litSum = ZSTD_highbit32(optPtr->litSum+1);
-    optPtr->log2offCodeSum = ZSTD_highbit32(optPtr->offCodeSum+1);
-    optPtr->factor = 1 + ((optPtr->litSum>>5) / optPtr->litLengthSum) + ((optPtr->litSum<<1) / (optPtr->litSum + optPtr->matchSum));
-}
-
-
-static void ZSTD_rescaleFreqs(optState_t* optPtr, const BYTE* src, size_t srcSize)
-{
-    unsigned u;
-
-    optPtr->cachedLiterals = NULL;
-    optPtr->cachedPrice = optPtr->cachedLitLength = 0;
-    optPtr->staticPrices = 0;
-
-    if (optPtr->litLengthSum == 0) {
-        if (srcSize <= 1024) optPtr->staticPrices = 1;
-
-        assert(optPtr->litFreq!=NULL);
-        for (u=0; u<=MaxLit; u++)
-            optPtr->litFreq[u] = 0;
-        for (u=0; u<srcSize; u++)
-            optPtr->litFreq[src[u]]++;
-
-        optPtr->litSum = 0;
-        optPtr->litLengthSum = MaxLL+1;
-        optPtr->matchLengthSum = MaxML+1;
-        optPtr->offCodeSum = (MaxOff+1);
-        optPtr->matchSum = (ZSTD_LITFREQ_ADD<<Litbits);
-
-        for (u=0; u<=MaxLit; u++) {
-            optPtr->litFreq[u] = 1 + (optPtr->litFreq[u]>>ZSTD_FREQ_DIV);
-            optPtr->litSum += optPtr->litFreq[u];
-        }
-        for (u=0; u<=MaxLL; u++)
-            optPtr->litLengthFreq[u] = 1;
-        for (u=0; u<=MaxML; u++)
-            optPtr->matchLengthFreq[u] = 1;
-        for (u=0; u<=MaxOff; u++)
-            optPtr->offCodeFreq[u] = 1;
-    } else {
-        optPtr->matchLengthSum = 0;
-        optPtr->litLengthSum = 0;
-        optPtr->offCodeSum = 0;
-        optPtr->matchSum = 0;
-        optPtr->litSum = 0;
-
-        for (u=0; u<=MaxLit; u++) {
-            optPtr->litFreq[u] = 1 + (optPtr->litFreq[u]>>(ZSTD_FREQ_DIV+1));
-            optPtr->litSum += optPtr->litFreq[u];
-        }
-        for (u=0; u<=MaxLL; u++) {
-            optPtr->litLengthFreq[u] = 1 + (optPtr->litLengthFreq[u]>>(ZSTD_FREQ_DIV+1));
-            optPtr->litLengthSum += optPtr->litLengthFreq[u];
-        }
-        for (u=0; u<=MaxML; u++) {
-            optPtr->matchLengthFreq[u] = 1 + (optPtr->matchLengthFreq[u]>>ZSTD_FREQ_DIV);
-            optPtr->matchLengthSum += optPtr->matchLengthFreq[u];
-            optPtr->matchSum += optPtr->matchLengthFreq[u] * (u + 3);
-        }
-        optPtr->matchSum *= ZSTD_LITFREQ_ADD;
-        for (u=0; u<=MaxOff; u++) {
-            optPtr->offCodeFreq[u] = 1 + (optPtr->offCodeFreq[u]>>ZSTD_FREQ_DIV);
-            optPtr->offCodeSum += optPtr->offCodeFreq[u];
-        }
-    }
-
-    ZSTD_setLog2Prices(optPtr);
-}
-
-
-static U32 ZSTD_getLiteralPrice(optState_t* optPtr, U32 litLength, const BYTE* literals)
-{
-    U32 price, u;
-
-    if (optPtr->staticPrices)
-        return ZSTD_highbit32((U32)litLength+1) + (litLength*6);
-
-    if (litLength == 0)
-        return optPtr->log2litLengthSum - ZSTD_highbit32(optPtr->litLengthFreq[0]+1);
-
-    /* literals */
-    if (optPtr->cachedLiterals == literals) {
-        U32 const additional = litLength - optPtr->cachedLitLength;
-        const BYTE* literals2 = optPtr->cachedLiterals + optPtr->cachedLitLength;
-        price = optPtr->cachedPrice + additional * optPtr->log2litSum;
-        for (u=0; u < additional; u++)
-            price -= ZSTD_highbit32(optPtr->litFreq[literals2[u]]+1);
-        optPtr->cachedPrice = price;
-        optPtr->cachedLitLength = litLength;
-    } else {
-        price = litLength * optPtr->log2litSum;
-        for (u=0; u < litLength; u++)
-            price -= ZSTD_highbit32(optPtr->litFreq[literals[u]]+1);
-
-        if (litLength >= 12) {
-            optPtr->cachedLiterals = literals;
-            optPtr->cachedPrice = price;
-            optPtr->cachedLitLength = litLength;
-        }
-    }
-
-    /* literal Length */
-    {   const BYTE LL_deltaCode = 19;
-        const BYTE llCode = (litLength>63) ? (BYTE)ZSTD_highbit32(litLength) + LL_deltaCode : LL_Code[litLength];
-        price += LL_bits[llCode] + optPtr->log2litLengthSum - ZSTD_highbit32(optPtr->litLengthFreq[llCode]+1);
-    }
-
-    return price;
-}
-
-
-FORCE_INLINE_TEMPLATE U32 ZSTD_getPrice(optState_t* optPtr, U32 litLength, const BYTE* literals, U32 offset, U32 matchLength, const int ultra)
-{
-    /* offset */
-    U32 price;
-    BYTE const offCode = (BYTE)ZSTD_highbit32(offset+1);
-
-    if (optPtr->staticPrices)
-        return ZSTD_getLiteralPrice(optPtr, litLength, literals) + ZSTD_highbit32((U32)matchLength+1) + 16 + offCode;
-
-    price = offCode + optPtr->log2offCodeSum - ZSTD_highbit32(optPtr->offCodeFreq[offCode]+1);
-    if (!ultra && offCode >= 20) price += (offCode-19)*2;
-
-    /* match Length */
-    {   const BYTE ML_deltaCode = 36;
-        const BYTE mlCode = (matchLength>127) ? (BYTE)ZSTD_highbit32(matchLength) + ML_deltaCode : ML_Code[matchLength];
-        price += ML_bits[mlCode] + optPtr->log2matchLengthSum - ZSTD_highbit32(optPtr->matchLengthFreq[mlCode]+1);
-    }
-
-    return price + ZSTD_getLiteralPrice(optPtr, litLength, literals) + optPtr->factor;
-}
-
-
-static void ZSTD_updatePrice(optState_t* optPtr, U32 litLength, const BYTE* literals, U32 offset, U32 matchLength)
-{
-    U32 u;
-
-    /* literals */
-    optPtr->litSum += litLength*ZSTD_LITFREQ_ADD;
-    for (u=0; u < litLength; u++)
-        optPtr->litFreq[literals[u]] += ZSTD_LITFREQ_ADD;
-
-    /* literal Length */
-    {   const BYTE LL_deltaCode = 19;
-        const BYTE llCode = (litLength>63) ? (BYTE)ZSTD_highbit32(litLength) + LL_deltaCode : LL_Code[litLength];
-        optPtr->litLengthFreq[llCode]++;
-        optPtr->litLengthSum++;
-    }
-
-    /* match offset */
-    {   BYTE const offCode = (BYTE)ZSTD_highbit32(offset+1);
-        optPtr->offCodeSum++;
-        optPtr->offCodeFreq[offCode]++;
-    }
-
-    /* match Length */
-    {   const BYTE ML_deltaCode = 36;
-        const BYTE mlCode = (matchLength>127) ? (BYTE)ZSTD_highbit32(matchLength) + ML_deltaCode : ML_Code[matchLength];
-        optPtr->matchLengthFreq[mlCode]++;
-        optPtr->matchLengthSum++;
-    }
-
-    ZSTD_setLog2Prices(optPtr);
-}
-
-
-#define SET_PRICE(pos, mlen_, offset_, litlen_, price_)   \
-    {                                                 \
-        while (last_pos < pos)  { opt[last_pos+1].price = ZSTD_MAX_PRICE; last_pos++; } \
-        opt[pos].mlen = mlen_;                         \
-        opt[pos].off = offset_;                        \
-        opt[pos].litlen = litlen_;                     \
-        opt[pos].price = price_;                       \
-    }
-
-
-/* function safe only for comparisons */
-static U32 ZSTD_readMINMATCH(const void* memPtr, U32 length)
-{
-    switch (length)
-    {
-    default :
-    case 4 : return MEM_read32(memPtr);
-    case 3 : if (MEM_isLittleEndian())
-                return MEM_read32(memPtr)<<8;
-             else
-                return MEM_read32(memPtr)>>8;
-    }
-}
-
-
-/* Update hashTable3 up to ip (excluded)
-   Assumption : always within prefix (i.e. not within extDict) */
-static
-U32 ZSTD_insertAndFindFirstIndexHash3 (ZSTD_CCtx* zc, const BYTE* ip)
-{
-    U32* const hashTable3  = zc->hashTable3;
-    U32 const hashLog3  = zc->hashLog3;
-    const BYTE* const base = zc->base;
-    U32 idx = zc->nextToUpdate3;
-    const U32 target = zc->nextToUpdate3 = (U32)(ip - base);
-    const size_t hash3 = ZSTD_hash3Ptr(ip, hashLog3);
-
-    while(idx < target) {
-        hashTable3[ZSTD_hash3Ptr(base+idx, hashLog3)] = idx;
-        idx++;
-    }
-
-    return hashTable3[hash3];
-}
-
-
-/*-*************************************
-*  Binary Tree search
-***************************************/
-static U32 ZSTD_insertBtAndGetAllMatches (
-                        ZSTD_CCtx* zc,
-                        const BYTE* const ip, const BYTE* const iLimit,
-                        U32 nbCompares, const U32 mls,
-                        U32 extDict, ZSTD_match_t* matches, const U32 minMatchLen)
-{
-    const BYTE* const base = zc->base;
-    const U32 current = (U32)(ip-base);
-    const U32 hashLog = zc->appliedParams.cParams.hashLog;
-    const size_t h  = ZSTD_hashPtr(ip, hashLog, mls);
-    U32* const hashTable = zc->hashTable;
-    U32 matchIndex  = hashTable[h];
-    U32* const bt   = zc->chainTable;
-    const U32 btLog = zc->appliedParams.cParams.chainLog - 1;
-    const U32 btMask= (1U << btLog) - 1;
-    size_t commonLengthSmaller=0, commonLengthLarger=0;
-    const BYTE* const dictBase = zc->dictBase;
-    const U32 dictLimit = zc->dictLimit;
-    const BYTE* const dictEnd = dictBase + dictLimit;
-    const BYTE* const prefixStart = base + dictLimit;
-    const U32 btLow = btMask >= current ? 0 : current - btMask;
-    const U32 windowLow = zc->lowLimit;
-    U32* smallerPtr = bt + 2*(current&btMask);
-    U32* largerPtr  = bt + 2*(current&btMask) + 1;
-    U32 matchEndIdx = current+8;
-    U32 dummy32;   /* to be nullified at the end */
-    U32 mnum = 0;
-
-    const U32 minMatch = (mls == 3) ? 3 : 4;
-    size_t bestLength = minMatchLen-1;
-
-    if (minMatch == 3) { /* HC3 match finder */
-        U32 const matchIndex3 = ZSTD_insertAndFindFirstIndexHash3 (zc, ip);
-        if (matchIndex3>windowLow && (current - matchIndex3 < (1<<18))) {
-            const BYTE* match;
-            size_t currentMl=0;
-            if ((!extDict) || matchIndex3 >= dictLimit) {
-                match = base + matchIndex3;
-                if (match[bestLength] == ip[bestLength]) currentMl = ZSTD_count(ip, match, iLimit);
-            } else {
-                match = dictBase + matchIndex3;
-                if (ZSTD_readMINMATCH(match, MINMATCH) == ZSTD_readMINMATCH(ip, MINMATCH))    /* assumption : matchIndex3 <= dictLimit-4 (by table construction) */
-                    currentMl = ZSTD_count_2segments(ip+MINMATCH, match+MINMATCH, iLimit, dictEnd, prefixStart) + MINMATCH;
-            }
-
-            /* save best solution */
-            if (currentMl > bestLength) {
-                bestLength = currentMl;
-                matches[mnum].off = ZSTD_REP_MOVE_OPT + current - matchIndex3;
-                matches[mnum].len = (U32)currentMl;
-                mnum++;
-                if (currentMl > ZSTD_OPT_NUM) goto update;
-                if (ip+currentMl == iLimit) goto update; /* best possible, and avoid read overflow*/
-            }
-        }
-    }
-
-    hashTable[h] = current;   /* Update Hash Table */
-
-    while (nbCompares-- && (matchIndex > windowLow)) {
-        U32* nextPtr = bt + 2*(matchIndex & btMask);
-        size_t matchLength = MIN(commonLengthSmaller, commonLengthLarger);   /* guaranteed minimum nb of common bytes */
-        const BYTE* match;
-
-        if ((!extDict) || (matchIndex+matchLength >= dictLimit)) {
-            match = base + matchIndex;
-            if (match[matchLength] == ip[matchLength]) {
-                matchLength += ZSTD_count(ip+matchLength+1, match+matchLength+1, iLimit) +1;
-            }
-        } else {
-            match = dictBase + matchIndex;
-            matchLength += ZSTD_count_2segments(ip+matchLength, match+matchLength, iLimit, dictEnd, prefixStart);
-            if (matchIndex+matchLength >= dictLimit)
-                match = base + matchIndex;   /* to prepare for next usage of match[matchLength] */
-        }
-
-        if (matchLength > bestLength) {
-            if (matchLength > matchEndIdx - matchIndex) matchEndIdx = matchIndex + (U32)matchLength;
-            bestLength = matchLength;
-            matches[mnum].off = ZSTD_REP_MOVE_OPT + current - matchIndex;
-            matches[mnum].len = (U32)matchLength;
-            mnum++;
-            if (matchLength > ZSTD_OPT_NUM) break;
-            if (ip+matchLength == iLimit)   /* equal : no way to know if inf or sup */
-                break;   /* drop, to guarantee consistency (miss a little bit of compression) */
-        }
-
-        if (match[matchLength] < ip[matchLength]) {
-            /* match is smaller than current */
-            *smallerPtr = matchIndex;             /* update smaller idx */
-            commonLengthSmaller = matchLength;    /* all smaller will now have at least this guaranteed common length */
-            if (matchIndex <= btLow) { smallerPtr=&dummy32; break; }   /* beyond tree size, stop the search */
-            smallerPtr = nextPtr+1;               /* new "smaller" => larger of match */
-            matchIndex = nextPtr[1];              /* new matchIndex larger than previous (closer to current) */
-        } else {
-            /* match is larger than current */
-            *largerPtr = matchIndex;
-            commonLengthLarger = matchLength;
-            if (matchIndex <= btLow) { largerPtr=&dummy32; break; }   /* beyond tree size, stop the search */
-            largerPtr = nextPtr;
-            matchIndex = nextPtr[0];
-    }   }
-
-    *smallerPtr = *largerPtr = 0;
-
-update:
-    zc->nextToUpdate = (matchEndIdx > current + 8) ? matchEndIdx - 8 : current+1;
-    return mnum;
-}
-
-
-/** Tree updater, providing best match */
-static U32 ZSTD_BtGetAllMatches (
-                        ZSTD_CCtx* zc,
-                        const BYTE* const ip, const BYTE* const iLimit,
-                        const U32 maxNbAttempts, const U32 mls, ZSTD_match_t* matches, const U32 minMatchLen)
-{
-    if (ip < zc->base + zc->nextToUpdate) return 0;   /* skipped area */
-    ZSTD_updateTree(zc, ip, iLimit, maxNbAttempts, mls);
-    return ZSTD_insertBtAndGetAllMatches(zc, ip, iLimit, maxNbAttempts, mls, 0, matches, minMatchLen);
-}
-
-
-static U32 ZSTD_BtGetAllMatches_selectMLS (
-                        ZSTD_CCtx* zc,   /* Index table will be updated */
-                        const BYTE* ip, const BYTE* const iHighLimit,
-                        const U32 maxNbAttempts, const U32 matchLengthSearch, ZSTD_match_t* matches, const U32 minMatchLen)
-{
-    switch(matchLengthSearch)
-    {
-    case 3 : return ZSTD_BtGetAllMatches(zc, ip, iHighLimit, maxNbAttempts, 3, matches, minMatchLen);
-    default :
-    case 4 : return ZSTD_BtGetAllMatches(zc, ip, iHighLimit, maxNbAttempts, 4, matches, minMatchLen);
-    case 5 : return ZSTD_BtGetAllMatches(zc, ip, iHighLimit, maxNbAttempts, 5, matches, minMatchLen);
-    case 7 :
-    case 6 : return ZSTD_BtGetAllMatches(zc, ip, iHighLimit, maxNbAttempts, 6, matches, minMatchLen);
-    }
-}
-
-/** Tree updater, providing best match */
-static U32 ZSTD_BtGetAllMatches_extDict (
-                        ZSTD_CCtx* zc,
-                        const BYTE* const ip, const BYTE* const iLimit,
-                        const U32 maxNbAttempts, const U32 mls, ZSTD_match_t* matches, const U32 minMatchLen)
-{
-    if (ip < zc->base + zc->nextToUpdate) return 0;   /* skipped area */
-    ZSTD_updateTree_extDict(zc, ip, iLimit, maxNbAttempts, mls);
-    return ZSTD_insertBtAndGetAllMatches(zc, ip, iLimit, maxNbAttempts, mls, 1, matches, minMatchLen);
-}
-
-
-static U32 ZSTD_BtGetAllMatches_selectMLS_extDict (
-                        ZSTD_CCtx* zc,   /* Index table will be updated */
-                        const BYTE* ip, const BYTE* const iHighLimit,
-                        const U32 maxNbAttempts, const U32 matchLengthSearch, ZSTD_match_t* matches, const U32 minMatchLen)
-{
-    switch(matchLengthSearch)
-    {
-    case 3 : return ZSTD_BtGetAllMatches_extDict(zc, ip, iHighLimit, maxNbAttempts, 3, matches, minMatchLen);
-    default :
-    case 4 : return ZSTD_BtGetAllMatches_extDict(zc, ip, iHighLimit, maxNbAttempts, 4, matches, minMatchLen);
-    case 5 : return ZSTD_BtGetAllMatches_extDict(zc, ip, iHighLimit, maxNbAttempts, 5, matches, minMatchLen);
-    case 7 :
-    case 6 : return ZSTD_BtGetAllMatches_extDict(zc, ip, iHighLimit, maxNbAttempts, 6, matches, minMatchLen);
-    }
-}
-
-
-/*-*******************************
-*  Optimal parser
-*********************************/
-FORCE_INLINE_TEMPLATE
-size_t ZSTD_compressBlock_opt_generic(ZSTD_CCtx* ctx,
-                                      const void* src, size_t srcSize, const int ultra)
-{
-    seqStore_t* seqStorePtr = &(ctx->seqStore);
-    optState_t* optStatePtr = &(ctx->optState);
-    const BYTE* const istart = (const BYTE*)src;
-    const BYTE* ip = istart;
-    const BYTE* anchor = istart;
-    const BYTE* const iend = istart + srcSize;
-    const BYTE* const ilimit = iend - 8;
-    const BYTE* const base = ctx->base;
-    const BYTE* const prefixStart = base + ctx->dictLimit;
-
-    const U32 maxSearches = 1U << ctx->appliedParams.cParams.searchLog;
-    const U32 sufficient_len = ctx->appliedParams.cParams.targetLength;
-    const U32 mls = ctx->appliedParams.cParams.searchLength;
-    const U32 minMatch = (ctx->appliedParams.cParams.searchLength == 3) ? 3 : 4;
-
-    ZSTD_optimal_t* opt = optStatePtr->priceTable;
-    ZSTD_match_t* matches = optStatePtr->matchTable;
-    const BYTE* inr;
-    U32 offset, rep[ZSTD_REP_NUM];
-
-    /* init */
-    ctx->nextToUpdate3 = ctx->nextToUpdate;
-    ZSTD_rescaleFreqs(optStatePtr, (const BYTE*)src, srcSize);
-    ip += (ip==prefixStart);
-    { U32 i; for (i=0; i<ZSTD_REP_NUM; i++) rep[i]=seqStorePtr->rep[i]; }
-
-    /* Match Loop */
-    while (ip < ilimit) {
-        U32 cur, match_num, last_pos, litlen, price;
-        U32 u, mlen, best_mlen, best_off, litLength;
-        memset(opt, 0, sizeof(ZSTD_optimal_t));
-        last_pos = 0;
-        litlen = (U32)(ip - anchor);
-
-        /* check repCode */
-        {   U32 i, last_i = ZSTD_REP_CHECK + (ip==anchor);
-            for (i=(ip == anchor); i<last_i; i++) {
-                const S32 repCur = (i==ZSTD_REP_MOVE_OPT) ? (rep[0] - 1) : rep[i];
-                if ( (repCur > 0) && (repCur < (S32)(ip-prefixStart))
-                    && (ZSTD_readMINMATCH(ip, minMatch) == ZSTD_readMINMATCH(ip - repCur, minMatch))) {
-                    mlen = (U32)ZSTD_count(ip+minMatch, ip+minMatch-repCur, iend) + minMatch;
-                    if (mlen > sufficient_len || mlen >= ZSTD_OPT_NUM) {
-                        best_mlen = mlen; best_off = i; cur = 0; last_pos = 1;
-                        goto _storeSequence;
-                    }
-                    best_off = i - (ip == anchor);
-                    do {
-                        price = ZSTD_getPrice(optStatePtr, litlen, anchor, best_off, mlen - MINMATCH, ultra);
-                        if (mlen > last_pos || price < opt[mlen].price)
-                            SET_PRICE(mlen, mlen, i, litlen, price);   /* note : macro modifies last_pos */
-                        mlen--;
-                    } while (mlen >= minMatch);
-        }   }   }
-
-        match_num = ZSTD_BtGetAllMatches_selectMLS(ctx, ip, iend, maxSearches, mls, matches, minMatch);
-
-        if (!last_pos && !match_num) { ip++; continue; }
-
-        if (match_num && (matches[match_num-1].len > sufficient_len || matches[match_num-1].len >= ZSTD_OPT_NUM)) {
-            best_mlen = matches[match_num-1].len;
-            best_off = matches[match_num-1].off;
-            cur = 0;
-            last_pos = 1;
-            goto _storeSequence;
-        }
-
-        /* set prices using matches at position = 0 */
-        best_mlen = (last_pos) ? last_pos : minMatch;
-        for (u = 0; u < match_num; u++) {
-            mlen = (u>0) ? matches[u-1].len+1 : best_mlen;
-            best_mlen = matches[u].len;
-            while (mlen <= best_mlen) {
-                price = ZSTD_getPrice(optStatePtr, litlen, anchor, matches[u].off-1, mlen - MINMATCH, ultra);
-                if (mlen > last_pos || price < opt[mlen].price)
-                    SET_PRICE(mlen, mlen, matches[u].off, litlen, price);   /* note : macro modifies last_pos */
-                mlen++;
-        }   }
-
-        if (last_pos < minMatch) { ip++; continue; }
-
-        /* initialize opt[0] */
-        { U32 i ; for (i=0; i<ZSTD_REP_NUM; i++) opt[0].rep[i] = rep[i]; }
-        opt[0].mlen = 1;
-        opt[0].litlen = litlen;
-
-         /* check further positions */
-        for (cur = 1; cur <= last_pos; cur++) {
-           inr = ip + cur;
-
-           if (opt[cur-1].mlen == 1) {
-                litlen = opt[cur-1].litlen + 1;
-                if (cur > litlen) {
-                    price = opt[cur - litlen].price + ZSTD_getLiteralPrice(optStatePtr, litlen, inr-litlen);
-                } else
-                    price = ZSTD_getLiteralPrice(optStatePtr, litlen, anchor);
-           } else {
-                litlen = 1;
-                price = opt[cur - 1].price + ZSTD_getLiteralPrice(optStatePtr, litlen, inr-1);
-           }
-
-           if (cur > last_pos || price <= opt[cur].price)
-                SET_PRICE(cur, 1, 0, litlen, price);
-
-           if (cur == last_pos) break;
-
-           if (inr > ilimit)  /* last match must start at a minimum distance of 8 from oend */
-               continue;
-
-           mlen = opt[cur].mlen;
-           if (opt[cur].off > ZSTD_REP_MOVE_OPT) {
-                opt[cur].rep[2] = opt[cur-mlen].rep[1];
-                opt[cur].rep[1] = opt[cur-mlen].rep[0];
-                opt[cur].rep[0] = opt[cur].off - ZSTD_REP_MOVE_OPT;
-           } else {
-                opt[cur].rep[2] = (opt[cur].off > 1) ? opt[cur-mlen].rep[1] : opt[cur-mlen].rep[2];
-                opt[cur].rep[1] = (opt[cur].off > 0) ? opt[cur-mlen].rep[0] : opt[cur-mlen].rep[1];
-                opt[cur].rep[0] = ((opt[cur].off==ZSTD_REP_MOVE_OPT) && (mlen != 1)) ? (opt[cur-mlen].rep[0] - 1) : (opt[cur-mlen].rep[opt[cur].off]);
-           }
-
-            best_mlen = minMatch;
-            {   U32 i, last_i = ZSTD_REP_CHECK + (mlen != 1);
-                for (i=(opt[cur].mlen != 1); i<last_i; i++) {  /* check rep */
-                    const S32 repCur = (i==ZSTD_REP_MOVE_OPT) ? (opt[cur].rep[0] - 1) : opt[cur].rep[i];
-                    if ( (repCur > 0) && (repCur < (S32)(inr-prefixStart))
-                       && (ZSTD_readMINMATCH(inr, minMatch) == ZSTD_readMINMATCH(inr - repCur, minMatch))) {
-                       mlen = (U32)ZSTD_count(inr+minMatch, inr+minMatch - repCur, iend) + minMatch;
-
-                       if (mlen > sufficient_len || cur + mlen >= ZSTD_OPT_NUM) {
-                            best_mlen = mlen; best_off = i; last_pos = cur + 1;
-                            goto _storeSequence;
-                       }
-
-                       best_off = i - (opt[cur].mlen != 1);
-                       if (mlen > best_mlen) best_mlen = mlen;
-
-                       do {
-                           if (opt[cur].mlen == 1) {
-                                litlen = opt[cur].litlen;
-                                if (cur > litlen) {
-                                    price = opt[cur - litlen].price + ZSTD_getPrice(optStatePtr, litlen, inr-litlen, best_off, mlen - MINMATCH, ultra);
-                                } else
-                                    price = ZSTD_getPrice(optStatePtr, litlen, anchor, best_off, mlen - MINMATCH, ultra);
-                            } else {
-                                litlen = 0;
-                                price = opt[cur].price + ZSTD_getPrice(optStatePtr, 0, NULL, best_off, mlen - MINMATCH, ultra);
-                            }
-
-                            if (cur + mlen > last_pos || price <= opt[cur + mlen].price)
-                                SET_PRICE(cur + mlen, mlen, i, litlen, price);
-                            mlen--;
-                        } while (mlen >= minMatch);
-            }   }   }
-
-            match_num = ZSTD_BtGetAllMatches_selectMLS(ctx, inr, iend, maxSearches, mls, matches, best_mlen);
-
-            if (match_num > 0 && (matches[match_num-1].len > sufficient_len || cur + matches[match_num-1].len >= ZSTD_OPT_NUM)) {
-                best_mlen = matches[match_num-1].len;
-                best_off = matches[match_num-1].off;
-                last_pos = cur + 1;
-                goto _storeSequence;
-            }
-
-            /* set prices using matches at position = cur */
-            for (u = 0; u < match_num; u++) {
-                mlen = (u>0) ? matches[u-1].len+1 : best_mlen;
-                best_mlen = matches[u].len;
-
-                while (mlen <= best_mlen) {
-                    if (opt[cur].mlen == 1) {
-                        litlen = opt[cur].litlen;
-                        if (cur > litlen)
-                            price = opt[cur - litlen].price + ZSTD_getPrice(optStatePtr, litlen, ip+cur-litlen, matches[u].off-1, mlen - MINMATCH, ultra);
-                        else
-                            price = ZSTD_getPrice(optStatePtr, litlen, anchor, matches[u].off-1, mlen - MINMATCH, ultra);
-                    } else {
-                        litlen = 0;
-                        price = opt[cur].price + ZSTD_getPrice(optStatePtr, 0, NULL, matches[u].off-1, mlen - MINMATCH, ultra);
-                    }
-
-                    if (cur + mlen > last_pos || (price < opt[cur + mlen].price))
-                        SET_PRICE(cur + mlen, mlen, matches[u].off, litlen, price);
-
-                    mlen++;
-        }   }   }
-
-        best_mlen = opt[last_pos].mlen;
-        best_off = opt[last_pos].off;
-        cur = last_pos - best_mlen;
-
-        /* store sequence */
-_storeSequence:   /* cur, last_pos, best_mlen, best_off have to be set */
-        opt[0].mlen = 1;
-
-        while (1) {
-            mlen = opt[cur].mlen;
-            offset = opt[cur].off;
-            opt[cur].mlen = best_mlen;
-            opt[cur].off = best_off;
-            best_mlen = mlen;
-            best_off = offset;
-            if (mlen > cur) break;
-            cur -= mlen;
-        }
-
-        for (u = 0; u <= last_pos;) {
-            u += opt[u].mlen;
-        }
-
-        for (cur=0; cur < last_pos; ) {
-            mlen = opt[cur].mlen;
-            if (mlen == 1) { ip++; cur++; continue; }
-            offset = opt[cur].off;
-            cur += mlen;
-            litLength = (U32)(ip - anchor);
-
-            if (offset > ZSTD_REP_MOVE_OPT) {
-                rep[2] = rep[1];
-                rep[1] = rep[0];
-                rep[0] = offset - ZSTD_REP_MOVE_OPT;
-                offset--;
-            } else {
-                if (offset != 0) {
-                    best_off = (offset==ZSTD_REP_MOVE_OPT) ? (rep[0] - 1) : (rep[offset]);
-                    if (offset != 1) rep[2] = rep[1];
-                    rep[1] = rep[0];
-                    rep[0] = best_off;
-                }
-                if (litLength==0) offset--;
-            }
-
-            ZSTD_updatePrice(optStatePtr, litLength, anchor, offset, mlen-MINMATCH);
-            ZSTD_storeSeq(seqStorePtr, litLength, anchor, offset, mlen-MINMATCH);
-            anchor = ip = ip + mlen;
-    }    }   /* for (cur=0; cur < last_pos; ) */
-
-    /* Save reps for next block */
-    { int i; for (i=0; i<ZSTD_REP_NUM; i++) seqStorePtr->repToConfirm[i] = rep[i]; }
-
-    /* Return the last literals size */
-    return iend - anchor;
-}
-
-
-FORCE_INLINE_TEMPLATE
-size_t ZSTD_compressBlock_opt_extDict_generic(ZSTD_CCtx* ctx,
-                                     const void* src, size_t srcSize, const int ultra)
-{
-    seqStore_t* seqStorePtr = &(ctx->seqStore);
-    optState_t* optStatePtr = &(ctx->optState);
-    const BYTE* const istart = (const BYTE*)src;
-    const BYTE* ip = istart;
-    const BYTE* anchor = istart;
-    const BYTE* const iend = istart + srcSize;
-    const BYTE* const ilimit = iend - 8;
-    const BYTE* const base = ctx->base;
-    const U32 lowestIndex = ctx->lowLimit;
-    const U32 dictLimit = ctx->dictLimit;
-    const BYTE* const prefixStart = base + dictLimit;
-    const BYTE* const dictBase = ctx->dictBase;
-    const BYTE* const dictEnd  = dictBase + dictLimit;
-
-    const U32 maxSearches = 1U << ctx->appliedParams.cParams.searchLog;
-    const U32 sufficient_len = ctx->appliedParams.cParams.targetLength;
-    const U32 mls = ctx->appliedParams.cParams.searchLength;
-    const U32 minMatch = (ctx->appliedParams.cParams.searchLength == 3) ? 3 : 4;
-
-    ZSTD_optimal_t* opt = optStatePtr->priceTable;
-    ZSTD_match_t* matches = optStatePtr->matchTable;
-    const BYTE* inr;
-
-    /* init */
-    U32 offset, rep[ZSTD_REP_NUM];
-    { U32 i; for (i=0; i<ZSTD_REP_NUM; i++) rep[i]=seqStorePtr->rep[i]; }
-
-    ctx->nextToUpdate3 = ctx->nextToUpdate;
-    ZSTD_rescaleFreqs(optStatePtr, (const BYTE*)src, srcSize);
-    ip += (ip==prefixStart);
-
-    /* Match Loop */
-    while (ip < ilimit) {
-        U32 cur, match_num, last_pos, litlen, price;
-        U32 u, mlen, best_mlen, best_off, litLength;
-        U32 current = (U32)(ip-base);
-        memset(opt, 0, sizeof(ZSTD_optimal_t));
-        last_pos = 0;
-        opt[0].litlen = (U32)(ip - anchor);
-
-        /* check repCode */
-        {   U32 i, last_i = ZSTD_REP_CHECK + (ip==anchor);
-            for (i = (ip==anchor); i<last_i; i++) {
-                const S32 repCur = (i==ZSTD_REP_MOVE_OPT) ? (rep[0] - 1) : rep[i];
-                const U32 repIndex = (U32)(current - repCur);
-                const BYTE* const repBase = repIndex < dictLimit ? dictBase : base;
-                const BYTE* const repMatch = repBase + repIndex;
-                if ( (repCur > 0 && repCur <= (S32)current)
-                   && (((U32)((dictLimit-1) - repIndex) >= 3) & (repIndex>lowestIndex))  /* intentional overflow */
-                   && (ZSTD_readMINMATCH(ip, minMatch) == ZSTD_readMINMATCH(repMatch, minMatch)) ) {
-                    /* repcode detected we should take it */
-                    const BYTE* const repEnd = repIndex < dictLimit ? dictEnd : iend;
-                    mlen = (U32)ZSTD_count_2segments(ip+minMatch, repMatch+minMatch, iend, repEnd, prefixStart) + minMatch;
-
-                    if (mlen > sufficient_len || mlen >= ZSTD_OPT_NUM) {
-                        best_mlen = mlen; best_off = i; cur = 0; last_pos = 1;
-                        goto _storeSequence;
-                    }
-
-                    best_off = i - (ip==anchor);
-                    litlen = opt[0].litlen;
-                    do {
-                        price = ZSTD_getPrice(optStatePtr, litlen, anchor, best_off, mlen - MINMATCH, ultra);
-                        if (mlen > last_pos || price < opt[mlen].price)
-                            SET_PRICE(mlen, mlen, i, litlen, price);   /* note : macro modifies last_pos */
-                        mlen--;
-                    } while (mlen >= minMatch);
-        }   }   }
-
-        match_num = ZSTD_BtGetAllMatches_selectMLS_extDict(ctx, ip, iend, maxSearches, mls, matches, minMatch);  /* first search (depth 0) */
-
-        if (!last_pos && !match_num) { ip++; continue; }
-
-        { U32 i; for (i=0; i<ZSTD_REP_NUM; i++) opt[0].rep[i] = rep[i]; }
-        opt[0].mlen = 1;
-
-        if (match_num && (matches[match_num-1].len > sufficient_len || matches[match_num-1].len >= ZSTD_OPT_NUM)) {
-            best_mlen = matches[match_num-1].len;
-            best_off = matches[match_num-1].off;
-            cur = 0;
-            last_pos = 1;
-            goto _storeSequence;
-        }
-
-        best_mlen = (last_pos) ? last_pos : minMatch;
-
-        /* set prices using matches at position = 0 */
-        for (u = 0; u < match_num; u++) {
-            mlen = (u>0) ? matches[u-1].len+1 : best_mlen;
-            best_mlen = matches[u].len;
-            litlen = opt[0].litlen;
-            while (mlen <= best_mlen) {
-                price = ZSTD_getPrice(optStatePtr, litlen, anchor, matches[u].off-1, mlen - MINMATCH, ultra);
-                if (mlen > last_pos || price < opt[mlen].price)
-                    SET_PRICE(mlen, mlen, matches[u].off, litlen, price);
-                mlen++;
-        }   }
-
-        if (last_pos < minMatch) {
-            ip++; continue;
-        }
-
-        /* check further positions */
-        for (cur = 1; cur <= last_pos; cur++) {
-            inr = ip + cur;
-
-            if (opt[cur-1].mlen == 1) {
-                litlen = opt[cur-1].litlen + 1;
-                if (cur > litlen) {
-                    price = opt[cur - litlen].price + ZSTD_getLiteralPrice(optStatePtr, litlen, inr-litlen);
-                } else
-                    price = ZSTD_getLiteralPrice(optStatePtr, litlen, anchor);
-            } else {
-                litlen = 1;
-                price = opt[cur - 1].price + ZSTD_getLiteralPrice(optStatePtr, litlen, inr-1);
-            }
-
-            if (cur > last_pos || price <= opt[cur].price)
-                SET_PRICE(cur, 1, 0, litlen, price);
-
-            if (cur == last_pos) break;
-
-            if (inr > ilimit)  /* last match must start at a minimum distance of 8 from oend */
-                continue;
-
-            mlen = opt[cur].mlen;
-            if (opt[cur].off > ZSTD_REP_MOVE_OPT) {
-                opt[cur].rep[2] = opt[cur-mlen].rep[1];
-                opt[cur].rep[1] = opt[cur-mlen].rep[0];
-                opt[cur].rep[0] = opt[cur].off - ZSTD_REP_MOVE_OPT;
-            } else {
-                opt[cur].rep[2] = (opt[cur].off > 1) ? opt[cur-mlen].rep[1] : opt[cur-mlen].rep[2];
-                opt[cur].rep[1] = (opt[cur].off > 0) ? opt[cur-mlen].rep[0] : opt[cur-mlen].rep[1];
-                opt[cur].rep[0] = ((opt[cur].off==ZSTD_REP_MOVE_OPT) && (mlen != 1)) ? (opt[cur-mlen].rep[0] - 1) : (opt[cur-mlen].rep[opt[cur].off]);
-            }
-
-            best_mlen = minMatch;
-            {   U32 i, last_i = ZSTD_REP_CHECK + (mlen != 1);
-                for (i = (mlen != 1); i<last_i; i++) {
-                    const S32 repCur = (i==ZSTD_REP_MOVE_OPT) ? (opt[cur].rep[0] - 1) : opt[cur].rep[i];
-                    const U32 repIndex = (U32)(current+cur - repCur);
-                    const BYTE* const repBase = repIndex < dictLimit ? dictBase : base;
-                    const BYTE* const repMatch = repBase + repIndex;
-                    if ( (repCur > 0 && repCur <= (S32)(current+cur))
-                      && (((U32)((dictLimit-1) - repIndex) >= 3) & (repIndex>lowestIndex))  /* intentional overflow */
-                      && (ZSTD_readMINMATCH(inr, minMatch) == ZSTD_readMINMATCH(repMatch, minMatch)) ) {
-                        /* repcode detected */
-                        const BYTE* const repEnd = repIndex < dictLimit ? dictEnd : iend;
-                        mlen = (U32)ZSTD_count_2segments(inr+minMatch, repMatch+minMatch, iend, repEnd, prefixStart) + minMatch;
-
-                        if (mlen > sufficient_len || cur + mlen >= ZSTD_OPT_NUM) {
-                            best_mlen = mlen; best_off = i; last_pos = cur + 1;
-                            goto _storeSequence;
-                        }
-
-                        best_off = i - (opt[cur].mlen != 1);
-                        if (mlen > best_mlen) best_mlen = mlen;
-
-                        do {
-                            if (opt[cur].mlen == 1) {
-                                litlen = opt[cur].litlen;
-                                if (cur > litlen) {
-                                    price = opt[cur - litlen].price + ZSTD_getPrice(optStatePtr, litlen, inr-litlen, best_off, mlen - MINMATCH, ultra);
-                                } else
-                                    price = ZSTD_getPrice(optStatePtr, litlen, anchor, best_off, mlen - MINMATCH, ultra);
-                            } else {
-                                litlen = 0;
-                                price = opt[cur].price + ZSTD_getPrice(optStatePtr, 0, NULL, best_off, mlen - MINMATCH, ultra);
-                            }
-
-                            if (cur + mlen > last_pos || price <= opt[cur + mlen].price)
-                                SET_PRICE(cur + mlen, mlen, i, litlen, price);
-                            mlen--;
-                        } while (mlen >= minMatch);
-            }   }   }
-
-            match_num = ZSTD_BtGetAllMatches_selectMLS_extDict(ctx, inr, iend, maxSearches, mls, matches, minMatch);
-
-            if (match_num > 0 && (matches[match_num-1].len > sufficient_len || cur + matches[match_num-1].len >= ZSTD_OPT_NUM)) {
-                best_mlen = matches[match_num-1].len;
-                best_off = matches[match_num-1].off;
-                last_pos = cur + 1;
-                goto _storeSequence;
-            }
-
-            /* set prices using matches at position = cur */
-            for (u = 0; u < match_num; u++) {
-                mlen = (u>0) ? matches[u-1].len+1 : best_mlen;
-                best_mlen = matches[u].len;
-
-                while (mlen <= best_mlen) {
-                    if (opt[cur].mlen == 1) {
-                        litlen = opt[cur].litlen;
-                        if (cur > litlen)
-                            price = opt[cur - litlen].price + ZSTD_getPrice(optStatePtr, litlen, ip+cur-litlen, matches[u].off-1, mlen - MINMATCH, ultra);
-                        else
-                            price = ZSTD_getPrice(optStatePtr, litlen, anchor, matches[u].off-1, mlen - MINMATCH, ultra);
-                    } else {
-                        litlen = 0;
-                        price = opt[cur].price + ZSTD_getPrice(optStatePtr, 0, NULL, matches[u].off-1, mlen - MINMATCH, ultra);
-                    }
-
-                    if (cur + mlen > last_pos || (price < opt[cur + mlen].price))
-                        SET_PRICE(cur + mlen, mlen, matches[u].off, litlen, price);
-
-                    mlen++;
-        }   }   }   /* for (cur = 1; cur <= last_pos; cur++) */
-
-        best_mlen = opt[last_pos].mlen;
-        best_off = opt[last_pos].off;
-        cur = last_pos - best_mlen;
-
-        /* store sequence */
-_storeSequence:   /* cur, last_pos, best_mlen, best_off have to be set */
-        opt[0].mlen = 1;
-
-        while (1) {
-            mlen = opt[cur].mlen;
-            offset = opt[cur].off;
-            opt[cur].mlen = best_mlen;
-            opt[cur].off = best_off;
-            best_mlen = mlen;
-            best_off = offset;
-            if (mlen > cur) break;
-            cur -= mlen;
-        }
-
-        for (u = 0; u <= last_pos; ) {
-            u += opt[u].mlen;
-        }
-
-        for (cur=0; cur < last_pos; ) {
-            mlen = opt[cur].mlen;
-            if (mlen == 1) { ip++; cur++; continue; }
-            offset = opt[cur].off;
-            cur += mlen;
-            litLength = (U32)(ip - anchor);
-
-            if (offset > ZSTD_REP_MOVE_OPT) {
-                rep[2] = rep[1];
-                rep[1] = rep[0];
-                rep[0] = offset - ZSTD_REP_MOVE_OPT;
-                offset--;
-            } else {
-                if (offset != 0) {
-                    best_off = (offset==ZSTD_REP_MOVE_OPT) ? (rep[0] - 1) : (rep[offset]);
-                    if (offset != 1) rep[2] = rep[1];
-                    rep[1] = rep[0];
-                    rep[0] = best_off;
-                }
-
-                if (litLength==0) offset--;
-            }
-
-            ZSTD_updatePrice(optStatePtr, litLength, anchor, offset, mlen-MINMATCH);
-            ZSTD_storeSeq(seqStorePtr, litLength, anchor, offset, mlen-MINMATCH);
-            anchor = ip = ip + mlen;
-    }    }   /* for (cur=0; cur < last_pos; ) */
-
-    /* Save reps for next block */
-    { int i; for (i=0; i<ZSTD_REP_NUM; i++) seqStorePtr->repToConfirm[i] = rep[i]; }
-
-    /* Return the last literals size */
-    return iend - anchor;
-=======
 #if defined (__cplusplus)
->>>>>>> e6b0945c
 }
 #endif
 
