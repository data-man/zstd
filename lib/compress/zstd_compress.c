/*
 * Copyright (c) 2016-present, Yann Collet, Facebook, Inc.
 * All rights reserved.
 *
 * This source code is licensed under both the BSD-style license (found in the
 * LICENSE file in the root directory of this source tree) and the GPLv2 (found
 * in the COPYING file in the root directory of this source tree).
 * You may select, at your option, one of the above-listed licenses.
 */


/*-*************************************
*  Tuning parameters
***************************************/
#ifndef ZSTD_CLEVEL_DEFAULT
#  define ZSTD_CLEVEL_DEFAULT 3
#endif


/*-*************************************
*  Dependencies
***************************************/
#include <string.h>         /* memset */
#include "cpu.h"
#include "mem.h"
#define FSE_STATIC_LINKING_ONLY   /* FSE_encodeSymbol */
#include "fse.h"
#define HUF_STATIC_LINKING_ONLY
#include "huf.h"
#include "zstd_compress_internal.h"
#include "zstd_fast.h"
#include "zstd_double_fast.h"
#include "zstd_lazy.h"
#include "zstd_opt.h"
#include "zstd_ldm.h"


/*-*************************************
*  Helper functions
***************************************/
size_t ZSTD_compressBound(size_t srcSize) {
    return ZSTD_COMPRESSBOUND(srcSize);
}


/*-*************************************
*  Context memory management
***************************************/
struct ZSTD_CDict_s {
    void* dictBuffer;
    const void* dictContent;
    size_t dictContentSize;
    void* workspace;
    size_t workspaceSize;
    ZSTD_matchState_t matchState;
    ZSTD_compressedBlockState_t cBlockState;
    ZSTD_compressionParameters cParams;
    ZSTD_customMem customMem;
    U32 dictID;
};  /* typedef'd to ZSTD_CDict within "zstd.h" */

ZSTD_CCtx* ZSTD_createCCtx(void)
{
    return ZSTD_createCCtx_advanced(ZSTD_defaultCMem);
}

ZSTD_CCtx* ZSTD_createCCtx_advanced(ZSTD_customMem customMem)
{
    ZSTD_STATIC_ASSERT(zcss_init==0);
    ZSTD_STATIC_ASSERT(ZSTD_CONTENTSIZE_UNKNOWN==(0ULL - 1));
    if (!customMem.customAlloc ^ !customMem.customFree) return NULL;
    {   ZSTD_CCtx* const cctx = (ZSTD_CCtx*)ZSTD_calloc(sizeof(ZSTD_CCtx), customMem);
        if (!cctx) return NULL;
        cctx->customMem = customMem;
        cctx->requestedParams.compressionLevel = ZSTD_CLEVEL_DEFAULT;
        cctx->requestedParams.fParams.contentSizeFlag = 1;
        cctx->bmi2 = ZSTD_cpuid_bmi2(ZSTD_cpuid());
        return cctx;
    }
}

ZSTD_CCtx* ZSTD_initStaticCCtx(void *workspace, size_t workspaceSize)
{
    ZSTD_CCtx* const cctx = (ZSTD_CCtx*) workspace;
    if (workspaceSize <= sizeof(ZSTD_CCtx)) return NULL;  /* minimum size */
    if ((size_t)workspace & 7) return NULL;  /* must be 8-aligned */
    memset(workspace, 0, workspaceSize);   /* may be a bit generous, could memset be smaller ? */
    cctx->staticSize = workspaceSize;
    cctx->workSpace = (void*)(cctx+1);
    cctx->workSpaceSize = workspaceSize - sizeof(ZSTD_CCtx);

    /* statically sized space. entropyWorkspace never moves (but prev/next block swap places) */
    if (cctx->workSpaceSize < HUF_WORKSPACE_SIZE + 2 * sizeof(ZSTD_compressedBlockState_t)) return NULL;
    assert(((size_t)cctx->workSpace & (sizeof(void*)-1)) == 0);   /* ensure correct alignment */
    cctx->blockState.prevCBlock = (ZSTD_compressedBlockState_t*)cctx->workSpace;
    cctx->blockState.nextCBlock = cctx->blockState.prevCBlock + 1;
    {
        void* const ptr = cctx->blockState.nextCBlock + 1;
        cctx->entropyWorkspace = (U32*)ptr;
    }
    cctx->bmi2 = ZSTD_cpuid_bmi2(ZSTD_cpuid());
    return cctx;
}

size_t ZSTD_freeCCtx(ZSTD_CCtx* cctx)
{
    if (cctx==NULL) return 0;   /* support free on NULL */
    if (cctx->staticSize) return ERROR(memory_allocation);   /* not compatible with static CCtx */
    ZSTD_free(cctx->workSpace, cctx->customMem); cctx->workSpace = NULL;
    ZSTD_freeCDict(cctx->cdictLocal); cctx->cdictLocal = NULL;
#ifdef ZSTD_MULTITHREAD
    ZSTDMT_freeCCtx(cctx->mtctx); cctx->mtctx = NULL;
#endif
    ZSTD_free(cctx, cctx->customMem);
    return 0;   /* reserved as a potential error code in the future */
}


static size_t ZSTD_sizeof_mtctx(const ZSTD_CCtx* cctx)
{
#ifdef ZSTD_MULTITHREAD
    return ZSTDMT_sizeof_CCtx(cctx->mtctx);
#else
    (void) cctx;
    return 0;
#endif
}


size_t ZSTD_sizeof_CCtx(const ZSTD_CCtx* cctx)
{
    if (cctx==NULL) return 0;   /* support sizeof on NULL */
    return sizeof(*cctx) + cctx->workSpaceSize
           + ZSTD_sizeof_CDict(cctx->cdictLocal)
           + ZSTD_sizeof_mtctx(cctx);
}

size_t ZSTD_sizeof_CStream(const ZSTD_CStream* zcs)
{
    return ZSTD_sizeof_CCtx(zcs);  /* same object */
}

/* private API call, for dictBuilder only */
const seqStore_t* ZSTD_getSeqStore(const ZSTD_CCtx* ctx) { return &(ctx->seqStore); }

ZSTD_compressionParameters ZSTD_getCParamsFromCCtxParams(
        const ZSTD_CCtx_params* CCtxParams, U64 srcSizeHint, size_t dictSize)
{
    ZSTD_compressionParameters cParams = ZSTD_getCParams(CCtxParams->compressionLevel, srcSizeHint, dictSize);
    if (CCtxParams->ldmParams.enableLdm) cParams.windowLog = ZSTD_LDM_DEFAULT_WINDOW_LOG;
    if (CCtxParams->cParams.windowLog) cParams.windowLog = CCtxParams->cParams.windowLog;
    if (CCtxParams->cParams.hashLog) cParams.hashLog = CCtxParams->cParams.hashLog;
    if (CCtxParams->cParams.chainLog) cParams.chainLog = CCtxParams->cParams.chainLog;
    if (CCtxParams->cParams.searchLog) cParams.searchLog = CCtxParams->cParams.searchLog;
    if (CCtxParams->cParams.searchLength) cParams.searchLength = CCtxParams->cParams.searchLength;
    if (CCtxParams->cParams.targetLength) cParams.targetLength = CCtxParams->cParams.targetLength;
    if (CCtxParams->cParams.strategy) cParams.strategy = CCtxParams->cParams.strategy;
    return cParams;
}

static ZSTD_CCtx_params ZSTD_makeCCtxParamsFromCParams(
        ZSTD_compressionParameters cParams)
{
    ZSTD_CCtx_params cctxParams;
    memset(&cctxParams, 0, sizeof(cctxParams));
    cctxParams.cParams = cParams;
    cctxParams.compressionLevel = ZSTD_CLEVEL_DEFAULT;  /* should not matter, as all cParams are presumed properly defined */
    assert(!ZSTD_checkCParams(cParams));
    cctxParams.fParams.contentSizeFlag = 1;
    return cctxParams;
}

static ZSTD_CCtx_params* ZSTD_createCCtxParams_advanced(
        ZSTD_customMem customMem)
{
    ZSTD_CCtx_params* params;
    if (!customMem.customAlloc ^ !customMem.customFree) return NULL;
    params = (ZSTD_CCtx_params*)ZSTD_calloc(
            sizeof(ZSTD_CCtx_params), customMem);
    if (!params) { return NULL; }
    params->customMem = customMem;
    params->compressionLevel = ZSTD_CLEVEL_DEFAULT;
    params->fParams.contentSizeFlag = 1;
    return params;
}

ZSTD_CCtx_params* ZSTD_createCCtxParams(void)
{
    return ZSTD_createCCtxParams_advanced(ZSTD_defaultCMem);
}

size_t ZSTD_freeCCtxParams(ZSTD_CCtx_params* params)
{
    if (params == NULL) { return 0; }
    ZSTD_free(params, params->customMem);
    return 0;
}

size_t ZSTD_CCtxParams_reset(ZSTD_CCtx_params* params)
{
    return ZSTD_CCtxParams_init(params, ZSTD_CLEVEL_DEFAULT);
}

size_t ZSTD_CCtxParams_init(ZSTD_CCtx_params* cctxParams, int compressionLevel) {
    if (!cctxParams) { return ERROR(GENERIC); }
    memset(cctxParams, 0, sizeof(*cctxParams));
    cctxParams->compressionLevel = compressionLevel;
    cctxParams->fParams.contentSizeFlag = 1;
    return 0;
}

size_t ZSTD_CCtxParams_init_advanced(ZSTD_CCtx_params* cctxParams, ZSTD_parameters params)
{
    if (!cctxParams) { return ERROR(GENERIC); }
    CHECK_F( ZSTD_checkCParams(params.cParams) );
    memset(cctxParams, 0, sizeof(*cctxParams));
    cctxParams->cParams = params.cParams;
    cctxParams->fParams = params.fParams;
    cctxParams->compressionLevel = ZSTD_CLEVEL_DEFAULT;   /* should not matter, as all cParams are presumed properly defined */
    assert(!ZSTD_checkCParams(params.cParams));
    return 0;
}

/* ZSTD_assignParamsToCCtxParams() :
 * params is presumed valid at this stage */
static ZSTD_CCtx_params ZSTD_assignParamsToCCtxParams(
        ZSTD_CCtx_params cctxParams, ZSTD_parameters params)
{
    ZSTD_CCtx_params ret = cctxParams;
    ret.cParams = params.cParams;
    ret.fParams = params.fParams;
    ret.compressionLevel = ZSTD_CLEVEL_DEFAULT;   /* should not matter, as all cParams are presumed properly defined */
    assert(!ZSTD_checkCParams(params.cParams));
    return ret;
}

#define CLAMPCHECK(val,min,max) {            \
    if (((val)<(min)) | ((val)>(max))) {     \
        return ERROR(parameter_outOfBound);  \
}   }


static int ZSTD_isUpdateAuthorized(ZSTD_cParameter param)
{
    switch(param)
    {
    case ZSTD_p_compressionLevel:
    case ZSTD_p_hashLog:
    case ZSTD_p_chainLog:
    case ZSTD_p_searchLog:
    case ZSTD_p_minMatch:
    case ZSTD_p_targetLength:
    case ZSTD_p_compressionStrategy:
    case ZSTD_p_compressLiterals:
        return 1;

    case ZSTD_p_format:
    case ZSTD_p_windowLog:
    case ZSTD_p_contentSizeFlag:
    case ZSTD_p_checksumFlag:
    case ZSTD_p_dictIDFlag:
    case ZSTD_p_forceMaxWindow :
    case ZSTD_p_nbWorkers:
    case ZSTD_p_jobSize:
    case ZSTD_p_overlapSizeLog:
    case ZSTD_p_enableLongDistanceMatching:
    case ZSTD_p_ldmHashLog:
    case ZSTD_p_ldmMinMatch:
    case ZSTD_p_ldmBucketSizeLog:
    case ZSTD_p_ldmHashEveryLog:
    default:
        return 0;
    }
}

size_t ZSTD_CCtx_setParameter(ZSTD_CCtx* cctx, ZSTD_cParameter param, unsigned value)
{
    DEBUGLOG(4, "ZSTD_CCtx_setParameter (%u, %u)", (U32)param, value);
    if (cctx->streamStage != zcss_init) {
        if (ZSTD_isUpdateAuthorized(param)) {
            cctx->cParamsChanged = 1;
        } else {
            return ERROR(stage_wrong);
    }   }

    switch(param)
    {
    case ZSTD_p_format :
        return ZSTD_CCtxParam_setParameter(&cctx->requestedParams, param, value);

    case ZSTD_p_compressionLevel:
        if (cctx->cdict) return ERROR(stage_wrong);
        return ZSTD_CCtxParam_setParameter(&cctx->requestedParams, param, value);

    case ZSTD_p_windowLog:
    case ZSTD_p_hashLog:
    case ZSTD_p_chainLog:
    case ZSTD_p_searchLog:
    case ZSTD_p_minMatch:
    case ZSTD_p_targetLength:
    case ZSTD_p_compressionStrategy:
        if (cctx->cdict) return ERROR(stage_wrong);
        return ZSTD_CCtxParam_setParameter(&cctx->requestedParams, param, value);

    case ZSTD_p_compressLiterals:
    case ZSTD_p_contentSizeFlag:
    case ZSTD_p_checksumFlag:
    case ZSTD_p_dictIDFlag:
        return ZSTD_CCtxParam_setParameter(&cctx->requestedParams, param, value);

    case ZSTD_p_forceMaxWindow :  /* Force back-references to remain < windowSize,
                                   * even when referencing into Dictionary content.
                                   * default : 0 when using a CDict, 1 when using a Prefix */
        return ZSTD_CCtxParam_setParameter(&cctx->requestedParams, param, value);

    case ZSTD_p_nbWorkers:
        if ((value>0) && cctx->staticSize) {
            return ERROR(parameter_unsupported);  /* MT not compatible with static alloc */
        }
        return ZSTD_CCtxParam_setParameter(&cctx->requestedParams, param, value);

    case ZSTD_p_jobSize:
    case ZSTD_p_overlapSizeLog:
        return ZSTD_CCtxParam_setParameter(&cctx->requestedParams, param, value);

    case ZSTD_p_enableLongDistanceMatching:
    case ZSTD_p_ldmHashLog:
    case ZSTD_p_ldmMinMatch:
    case ZSTD_p_ldmBucketSizeLog:
    case ZSTD_p_ldmHashEveryLog:
        if (cctx->cdict) return ERROR(stage_wrong);
        return ZSTD_CCtxParam_setParameter(&cctx->requestedParams, param, value);

    default: return ERROR(parameter_unsupported);
    }
}

size_t ZSTD_CCtxParam_setParameter(
        ZSTD_CCtx_params* CCtxParams, ZSTD_cParameter param, unsigned value)
{
    DEBUGLOG(4, "ZSTD_CCtxParam_setParameter (%u, %u)", (U32)param, value);
    switch(param)
    {
    case ZSTD_p_format :
        if (value > (unsigned)ZSTD_f_zstd1_magicless)
            return ERROR(parameter_unsupported);
        CCtxParams->format = (ZSTD_format_e)value;
        return (size_t)CCtxParams->format;

    case ZSTD_p_compressionLevel : {
        int cLevel = (int)value;  /* cast expected to restore negative sign */
        if (cLevel > ZSTD_maxCLevel()) cLevel = ZSTD_maxCLevel();
        if (cLevel) {  /* 0 : does not change current level */
            CCtxParams->disableLiteralCompression = (cLevel<0);  /* negative levels disable huffman */
            CCtxParams->compressionLevel = cLevel;
        }
        if (CCtxParams->compressionLevel >= 0) return CCtxParams->compressionLevel;
        return 0;  /* return type (size_t) cannot represent negative values */
    }

    case ZSTD_p_windowLog :
        if (value>0)   /* 0 => use default */
            CLAMPCHECK(value, ZSTD_WINDOWLOG_MIN, ZSTD_WINDOWLOG_MAX);
        CCtxParams->cParams.windowLog = value;
        return CCtxParams->cParams.windowLog;

    case ZSTD_p_hashLog :
        if (value>0)   /* 0 => use default */
            CLAMPCHECK(value, ZSTD_HASHLOG_MIN, ZSTD_HASHLOG_MAX);
        CCtxParams->cParams.hashLog = value;
        return CCtxParams->cParams.hashLog;

    case ZSTD_p_chainLog :
        if (value>0)   /* 0 => use default */
            CLAMPCHECK(value, ZSTD_CHAINLOG_MIN, ZSTD_CHAINLOG_MAX);
        CCtxParams->cParams.chainLog = value;
        return CCtxParams->cParams.chainLog;

    case ZSTD_p_searchLog :
        if (value>0)   /* 0 => use default */
            CLAMPCHECK(value, ZSTD_SEARCHLOG_MIN, ZSTD_SEARCHLOG_MAX);
        CCtxParams->cParams.searchLog = value;
        return value;

    case ZSTD_p_minMatch :
        if (value>0)   /* 0 => use default */
            CLAMPCHECK(value, ZSTD_SEARCHLENGTH_MIN, ZSTD_SEARCHLENGTH_MAX);
        CCtxParams->cParams.searchLength = value;
        return CCtxParams->cParams.searchLength;

    case ZSTD_p_targetLength :
        if (value>0)   /* 0 => use default */
            CLAMPCHECK(value, ZSTD_TARGETLENGTH_MIN, ZSTD_TARGETLENGTH_MAX);
        CCtxParams->cParams.targetLength = value;
        return CCtxParams->cParams.targetLength;

    case ZSTD_p_compressionStrategy :
        if (value>0)   /* 0 => use default */
            CLAMPCHECK(value, (unsigned)ZSTD_fast, (unsigned)ZSTD_btultra);
        CCtxParams->cParams.strategy = (ZSTD_strategy)value;
        return (size_t)CCtxParams->cParams.strategy;

    case ZSTD_p_compressLiterals:
        CCtxParams->disableLiteralCompression = !value;
        return !CCtxParams->disableLiteralCompression;

    case ZSTD_p_contentSizeFlag :
        /* Content size written in frame header _when known_ (default:1) */
        DEBUGLOG(4, "set content size flag = %u", (value>0));
        CCtxParams->fParams.contentSizeFlag = value > 0;
        return CCtxParams->fParams.contentSizeFlag;

    case ZSTD_p_checksumFlag :
        /* A 32-bits content checksum will be calculated and written at end of frame (default:0) */
        CCtxParams->fParams.checksumFlag = value > 0;
        return CCtxParams->fParams.checksumFlag;

    case ZSTD_p_dictIDFlag : /* When applicable, dictionary's dictID is provided in frame header (default:1) */
        DEBUGLOG(4, "set dictIDFlag = %u", (value>0));
        CCtxParams->fParams.noDictIDFlag = !value;
        return !CCtxParams->fParams.noDictIDFlag;

    case ZSTD_p_forceMaxWindow :
        CCtxParams->forceWindow = (value > 0);
        return CCtxParams->forceWindow;

    case ZSTD_p_nbWorkers :
#ifndef ZSTD_MULTITHREAD
        if (value>0) return ERROR(parameter_unsupported);
        return 0;
#else
        return ZSTDMT_CCtxParam_setNbWorkers(CCtxParams, value);
#endif

    case ZSTD_p_jobSize :
#ifndef ZSTD_MULTITHREAD
        return ERROR(parameter_unsupported);
#else
        return ZSTDMT_CCtxParam_setMTCtxParameter(CCtxParams, ZSTDMT_p_jobSize, value);
#endif

    case ZSTD_p_overlapSizeLog :
#ifndef ZSTD_MULTITHREAD
        return ERROR(parameter_unsupported);
#else
        return ZSTDMT_CCtxParam_setMTCtxParameter(CCtxParams, ZSTDMT_p_overlapSectionLog, value);
#endif

    case ZSTD_p_enableLongDistanceMatching :
        CCtxParams->ldmParams.enableLdm = (value>0);
        return CCtxParams->ldmParams.enableLdm;

    case ZSTD_p_ldmHashLog :
        if (value>0)   /* 0 ==> auto */
            CLAMPCHECK(value, ZSTD_HASHLOG_MIN, ZSTD_HASHLOG_MAX);
        CCtxParams->ldmParams.hashLog = value;
        return CCtxParams->ldmParams.hashLog;

    case ZSTD_p_ldmMinMatch :
        if (value>0)   /* 0 ==> default */
            CLAMPCHECK(value, ZSTD_LDM_MINMATCH_MIN, ZSTD_LDM_MINMATCH_MAX);
        CCtxParams->ldmParams.minMatchLength = value;
        return CCtxParams->ldmParams.minMatchLength;

    case ZSTD_p_ldmBucketSizeLog :
        if (value > ZSTD_LDM_BUCKETSIZELOG_MAX)
            return ERROR(parameter_outOfBound);
        CCtxParams->ldmParams.bucketSizeLog = value;
        return CCtxParams->ldmParams.bucketSizeLog;

    case ZSTD_p_ldmHashEveryLog :
        if (value > ZSTD_WINDOWLOG_MAX - ZSTD_HASHLOG_MIN)
            return ERROR(parameter_outOfBound);
        CCtxParams->ldmParams.hashEveryLog = value;
        return CCtxParams->ldmParams.hashEveryLog;

    default: return ERROR(parameter_unsupported);
    }
}

/** ZSTD_CCtx_setParametersUsingCCtxParams() :
 *  just applies `params` into `cctx`
 *  no action is performed, parameters are merely stored.
 *  If ZSTDMT is enabled, parameters are pushed to cctx->mtctx.
 *    This is possible even if a compression is ongoing.
 *    In which case, new parameters will be applied on the fly, starting with next compression job.
 */
size_t ZSTD_CCtx_setParametersUsingCCtxParams(
        ZSTD_CCtx* cctx, const ZSTD_CCtx_params* params)
{
    if (cctx->streamStage != zcss_init) return ERROR(stage_wrong);
    if (cctx->cdict) return ERROR(stage_wrong);

    cctx->requestedParams = *params;
    return 0;
}

ZSTDLIB_API size_t ZSTD_CCtx_setPledgedSrcSize(ZSTD_CCtx* cctx, unsigned long long pledgedSrcSize)
{
    DEBUGLOG(4, "ZSTD_CCtx_setPledgedSrcSize to %u bytes", (U32)pledgedSrcSize);
    if (cctx->streamStage != zcss_init) return ERROR(stage_wrong);
    cctx->pledgedSrcSizePlusOne = pledgedSrcSize+1;
    return 0;
}

size_t ZSTD_CCtx_loadDictionary_advanced(
        ZSTD_CCtx* cctx, const void* dict, size_t dictSize,
        ZSTD_dictLoadMethod_e dictLoadMethod, ZSTD_dictContentType_e dictContentType)
{
    if (cctx->streamStage != zcss_init) return ERROR(stage_wrong);
    if (cctx->staticSize) return ERROR(memory_allocation);  /* no malloc for static CCtx */
    DEBUGLOG(4, "ZSTD_CCtx_loadDictionary_advanced (size: %u)", (U32)dictSize);
    ZSTD_freeCDict(cctx->cdictLocal);  /* in case one already exists */
    if (dict==NULL || dictSize==0) {   /* no dictionary mode */
        cctx->cdictLocal = NULL;
        cctx->cdict = NULL;
    } else {
        ZSTD_compressionParameters const cParams =
                ZSTD_getCParamsFromCCtxParams(&cctx->requestedParams, cctx->pledgedSrcSizePlusOne-1, dictSize);
        cctx->cdictLocal = ZSTD_createCDict_advanced(
                                dict, dictSize,
                                dictLoadMethod, dictContentType,
                                cParams, cctx->customMem);
        cctx->cdict = cctx->cdictLocal;
        if (cctx->cdictLocal == NULL)
            return ERROR(memory_allocation);
    }
    return 0;
}

ZSTDLIB_API size_t ZSTD_CCtx_loadDictionary_byReference(
      ZSTD_CCtx* cctx, const void* dict, size_t dictSize)
{
    return ZSTD_CCtx_loadDictionary_advanced(
            cctx, dict, dictSize, ZSTD_dlm_byRef, ZSTD_dct_auto);
}

ZSTDLIB_API size_t ZSTD_CCtx_loadDictionary(ZSTD_CCtx* cctx, const void* dict, size_t dictSize)
{
    return ZSTD_CCtx_loadDictionary_advanced(
            cctx, dict, dictSize, ZSTD_dlm_byCopy, ZSTD_dct_auto);
}


size_t ZSTD_CCtx_refCDict(ZSTD_CCtx* cctx, const ZSTD_CDict* cdict)
{
    if (cctx->streamStage != zcss_init) return ERROR(stage_wrong);
    cctx->cdict = cdict;
    memset(&cctx->prefixDict, 0, sizeof(cctx->prefixDict));  /* exclusive */
    return 0;
}

size_t ZSTD_CCtx_refPrefix(ZSTD_CCtx* cctx, const void* prefix, size_t prefixSize)
{
    return ZSTD_CCtx_refPrefix_advanced(cctx, prefix, prefixSize, ZSTD_dct_rawContent);
}

size_t ZSTD_CCtx_refPrefix_advanced(
        ZSTD_CCtx* cctx, const void* prefix, size_t prefixSize, ZSTD_dictContentType_e dictContentType)
{
    if (cctx->streamStage != zcss_init) return ERROR(stage_wrong);
    cctx->cdict = NULL;   /* prefix discards any prior cdict */
    cctx->prefixDict.dict = prefix;
    cctx->prefixDict.dictSize = prefixSize;
    cctx->prefixDict.dictContentType = dictContentType;
    return 0;
}

static void ZSTD_startNewCompression(ZSTD_CCtx* cctx)
{
    cctx->streamStage = zcss_init;
    cctx->pledgedSrcSizePlusOne = 0;
}

/*! ZSTD_CCtx_reset() :
 *  Also dumps dictionary */
void ZSTD_CCtx_reset(ZSTD_CCtx* cctx)
{
    ZSTD_startNewCompression(cctx);
    cctx->cdict = NULL;
}

/** ZSTD_checkCParams() :
    control CParam values remain within authorized range.
    @return : 0, or an error code if one value is beyond authorized range */
size_t ZSTD_checkCParams(ZSTD_compressionParameters cParams)
{
    CLAMPCHECK(cParams.windowLog, ZSTD_WINDOWLOG_MIN, ZSTD_WINDOWLOG_MAX);
    CLAMPCHECK(cParams.chainLog, ZSTD_CHAINLOG_MIN, ZSTD_CHAINLOG_MAX);
    CLAMPCHECK(cParams.hashLog, ZSTD_HASHLOG_MIN, ZSTD_HASHLOG_MAX);
    CLAMPCHECK(cParams.searchLog, ZSTD_SEARCHLOG_MIN, ZSTD_SEARCHLOG_MAX);
    CLAMPCHECK(cParams.searchLength, ZSTD_SEARCHLENGTH_MIN, ZSTD_SEARCHLENGTH_MAX);
    CLAMPCHECK(cParams.targetLength, ZSTD_TARGETLENGTH_MIN, ZSTD_TARGETLENGTH_MAX);
    if ((U32)(cParams.strategy) > (U32)ZSTD_btultra)
        return ERROR(parameter_unsupported);
    return 0;
}

/** ZSTD_clampCParams() :
 *  make CParam values within valid range.
 *  @return : valid CParams */
static ZSTD_compressionParameters ZSTD_clampCParams(ZSTD_compressionParameters cParams)
{
#   define CLAMP(val,min,max) {      \
        if (val<min) val=min;        \
        else if (val>max) val=max;   \
    }
    CLAMP(cParams.windowLog, ZSTD_WINDOWLOG_MIN, ZSTD_WINDOWLOG_MAX);
    CLAMP(cParams.chainLog, ZSTD_CHAINLOG_MIN, ZSTD_CHAINLOG_MAX);
    CLAMP(cParams.hashLog, ZSTD_HASHLOG_MIN, ZSTD_HASHLOG_MAX);
    CLAMP(cParams.searchLog, ZSTD_SEARCHLOG_MIN, ZSTD_SEARCHLOG_MAX);
    CLAMP(cParams.searchLength, ZSTD_SEARCHLENGTH_MIN, ZSTD_SEARCHLENGTH_MAX);
    CLAMP(cParams.targetLength, ZSTD_TARGETLENGTH_MIN, ZSTD_TARGETLENGTH_MAX);
    if ((U32)(cParams.strategy) > (U32)ZSTD_btultra) cParams.strategy = ZSTD_btultra;
    return cParams;
}

/** ZSTD_cycleLog() :
 *  condition for correct operation : hashLog > 1 */
static U32 ZSTD_cycleLog(U32 hashLog, ZSTD_strategy strat)
{
    U32 const btScale = ((U32)strat >= (U32)ZSTD_btlazy2);
    return hashLog - btScale;
}

/** ZSTD_adjustCParams_internal() :
    optimize `cPar` for a given input (`srcSize` and `dictSize`).
    mostly downsizing to reduce memory consumption and initialization latency.
    Both `srcSize` and `dictSize` are optional (use 0 if unknown).
    Note : cPar is considered validated at this stage. Use ZSTD_checkCParams() to ensure that condition. */
ZSTD_compressionParameters ZSTD_adjustCParams_internal(ZSTD_compressionParameters cPar, unsigned long long srcSize, size_t dictSize)
{
    static const U64 minSrcSize = 513; /* (1<<9) + 1 */
    static const U64 maxWindowResize = 1ULL << (ZSTD_WINDOWLOG_MAX-1);
    assert(ZSTD_checkCParams(cPar)==0);

    if (dictSize && (srcSize+1<2) /* srcSize unknown */ )
        srcSize = minSrcSize;  /* presumed small when there is a dictionary */
    else if (srcSize == 0)
        srcSize = ZSTD_CONTENTSIZE_UNKNOWN;  /* 0 == unknown : presumed large */

    /* resize windowLog if input is small enough, to use less memory */
    if ( (srcSize < maxWindowResize)
      && (dictSize < maxWindowResize) )  {
        U32 const tSize = (U32)(srcSize + dictSize);
        static U32 const hashSizeMin = 1 << ZSTD_HASHLOG_MIN;
        U32 const srcLog = (tSize < hashSizeMin) ? ZSTD_HASHLOG_MIN :
                            ZSTD_highbit32(tSize-1) + 1;
        if (cPar.windowLog > srcLog) cPar.windowLog = srcLog;
    }
    if (cPar.hashLog > cPar.windowLog) cPar.hashLog = cPar.windowLog;
    {   U32 const cycleLog = ZSTD_cycleLog(cPar.chainLog, cPar.strategy);
        if (cycleLog > cPar.windowLog)
            cPar.chainLog -= (cycleLog - cPar.windowLog);
    }

    if (cPar.windowLog < ZSTD_WINDOWLOG_ABSOLUTEMIN)
        cPar.windowLog = ZSTD_WINDOWLOG_ABSOLUTEMIN;  /* required for frame header */

    return cPar;
}

ZSTD_compressionParameters ZSTD_adjustCParams(ZSTD_compressionParameters cPar, unsigned long long srcSize, size_t dictSize)
{
    cPar = ZSTD_clampCParams(cPar);
    return ZSTD_adjustCParams_internal(cPar, srcSize, dictSize);
}

static size_t ZSTD_sizeof_matchState(ZSTD_compressionParameters const* cParams, const U32 forCCtx)
{
    size_t const chainSize = (cParams->strategy == ZSTD_fast) ? 0 : ((size_t)1 << cParams->chainLog);
    size_t const hSize = ((size_t)1) << cParams->hashLog;
    U32    const hashLog3 = (forCCtx && cParams->searchLength==3) ? MIN(ZSTD_HASHLOG3_MAX, cParams->windowLog) : 0;
    size_t const h3Size = ((size_t)1) << hashLog3;
    size_t const tableSpace = (chainSize + hSize + h3Size) * sizeof(U32);
    size_t const optPotentialSpace = ((MaxML+1) + (MaxLL+1) + (MaxOff+1) + (1<<Litbits)) * sizeof(U32)
                          + (ZSTD_OPT_NUM+1) * (sizeof(ZSTD_match_t)+sizeof(ZSTD_optimal_t));
    size_t const optSpace = (forCCtx && ((cParams->strategy == ZSTD_btopt) ||
                                         (cParams->strategy == ZSTD_btultra)))
                                ? optPotentialSpace
                                : 0;
    DEBUGLOG(4, "chainSize: %u - hSize: %u - h3Size: %u",
                (U32)chainSize, (U32)hSize, (U32)h3Size);
    return tableSpace + optSpace;
}

size_t ZSTD_estimateCCtxSize_usingCCtxParams(const ZSTD_CCtx_params* params)
{
    /* Estimate CCtx size is supported for single-threaded compression only. */
    if (params->nbWorkers > 0) { return ERROR(GENERIC); }
    {   ZSTD_compressionParameters const cParams =
                ZSTD_getCParamsFromCCtxParams(params, 0, 0);
        size_t const blockSize = MIN(ZSTD_BLOCKSIZE_MAX, (size_t)1 << cParams.windowLog);
        U32    const divider = (cParams.searchLength==3) ? 3 : 4;
        size_t const maxNbSeq = blockSize / divider;
        size_t const tokenSpace = blockSize + 11*maxNbSeq;
        size_t const entropySpace = HUF_WORKSPACE_SIZE;
        size_t const blockStateSpace = 2 * sizeof(ZSTD_compressedBlockState_t);
        size_t const matchStateSize = ZSTD_sizeof_matchState(&cParams, /* forCCtx */ 1);

        size_t const ldmSpace = ZSTD_ldm_getTableSize(params->ldmParams);
        size_t const ldmSeqSpace = ZSTD_ldm_getMaxNbSeq(params->ldmParams, blockSize) * sizeof(rawSeq);

        size_t const neededSpace = entropySpace + blockStateSpace + tokenSpace +
                                   matchStateSize + ldmSpace + ldmSeqSpace;

        DEBUGLOG(5, "sizeof(ZSTD_CCtx) : %u", (U32)sizeof(ZSTD_CCtx));
        DEBUGLOG(5, "estimate workSpace : %u", (U32)neededSpace);
        return sizeof(ZSTD_CCtx) + neededSpace;
    }
}

size_t ZSTD_estimateCCtxSize_usingCParams(ZSTD_compressionParameters cParams)
{
    ZSTD_CCtx_params const params = ZSTD_makeCCtxParamsFromCParams(cParams);
    return ZSTD_estimateCCtxSize_usingCCtxParams(&params);
}

static size_t ZSTD_estimateCCtxSize_internal(int compressionLevel)
{
    ZSTD_compressionParameters const cParams = ZSTD_getCParams(compressionLevel, 0, 0);
    return ZSTD_estimateCCtxSize_usingCParams(cParams);
}

size_t ZSTD_estimateCCtxSize(int compressionLevel)
{
    int level;
    size_t memBudget = 0;
    for (level=1; level<=compressionLevel; level++) {
        size_t const newMB = ZSTD_estimateCCtxSize_internal(level);
        if (newMB > memBudget) memBudget = newMB;
    }
    return memBudget;
}

size_t ZSTD_estimateCStreamSize_usingCCtxParams(const ZSTD_CCtx_params* params)
{
    if (params->nbWorkers > 0) { return ERROR(GENERIC); }
    {   size_t const CCtxSize = ZSTD_estimateCCtxSize_usingCCtxParams(params);
        size_t const blockSize = MIN(ZSTD_BLOCKSIZE_MAX, (size_t)1 << params->cParams.windowLog);
        size_t const inBuffSize = ((size_t)1 << params->cParams.windowLog) + blockSize;
        size_t const outBuffSize = ZSTD_compressBound(blockSize) + 1;
        size_t const streamingSize = inBuffSize + outBuffSize;

        return CCtxSize + streamingSize;
    }
}

size_t ZSTD_estimateCStreamSize_usingCParams(ZSTD_compressionParameters cParams)
{
    ZSTD_CCtx_params const params = ZSTD_makeCCtxParamsFromCParams(cParams);
    return ZSTD_estimateCStreamSize_usingCCtxParams(&params);
}

static size_t ZSTD_estimateCStreamSize_internal(int compressionLevel) {
    ZSTD_compressionParameters const cParams = ZSTD_getCParams(compressionLevel, 0, 0);
    return ZSTD_estimateCStreamSize_usingCParams(cParams);
}

size_t ZSTD_estimateCStreamSize(int compressionLevel) {
    int level;
    size_t memBudget = 0;
    for (level=1; level<=compressionLevel; level++) {
        size_t const newMB = ZSTD_estimateCStreamSize_internal(level);
        if (newMB > memBudget) memBudget = newMB;
    }
    return memBudget;
}

/* ZSTD_getFrameProgression():
 * tells how much data has been consumed (input) and produced (output) for current frame.
 * able to count progression inside worker threads (non-blocking mode).
 */
ZSTD_frameProgression ZSTD_getFrameProgression(const ZSTD_CCtx* cctx)
{
#ifdef ZSTD_MULTITHREAD
    if (cctx->appliedParams.nbWorkers > 0) {
        return ZSTDMT_getFrameProgression(cctx->mtctx);
    }
#endif
    {   ZSTD_frameProgression fp;
        size_t const buffered = (cctx->inBuff == NULL) ? 0 :
                                cctx->inBuffPos - cctx->inToCompress;
        if (buffered) assert(cctx->inBuffPos >= cctx->inToCompress);
        assert(buffered <= ZSTD_BLOCKSIZE_MAX);
        fp.ingested = cctx->consumedSrcSize + buffered;
        fp.consumed = cctx->consumedSrcSize;
        fp.produced = cctx->producedCSize;
        return fp;
}   }


static U32 ZSTD_equivalentCParams(ZSTD_compressionParameters cParams1,
                                  ZSTD_compressionParameters cParams2)
{
    return (cParams1.hashLog  == cParams2.hashLog)
         & (cParams1.chainLog == cParams2.chainLog)
         & (cParams1.strategy == cParams2.strategy)   /* opt parser space */
         & ((cParams1.searchLength==3) == (cParams2.searchLength==3));  /* hashlog3 space */
}

/** The parameters are equivalent if ldm is not enabled in both sets or
 *  all the parameters are equivalent. */
static U32 ZSTD_equivalentLdmParams(ldmParams_t ldmParams1,
                                    ldmParams_t ldmParams2)
{
    return (!ldmParams1.enableLdm && !ldmParams2.enableLdm) ||
           (ldmParams1.enableLdm == ldmParams2.enableLdm &&
            ldmParams1.hashLog == ldmParams2.hashLog &&
            ldmParams1.bucketSizeLog == ldmParams2.bucketSizeLog &&
            ldmParams1.minMatchLength == ldmParams2.minMatchLength &&
            ldmParams1.hashEveryLog == ldmParams2.hashEveryLog);
}

typedef enum { ZSTDb_not_buffered, ZSTDb_buffered } ZSTD_buffered_policy_e;

/* ZSTD_sufficientBuff() :
 * check internal buffers exist for streaming if buffPol == ZSTDb_buffered .
 * Note : they are assumed to be correctly sized if ZSTD_equivalentCParams()==1 */
static U32 ZSTD_sufficientBuff(size_t bufferSize1, size_t blockSize1,
                            ZSTD_buffered_policy_e buffPol2,
                            ZSTD_compressionParameters cParams2,
                            U64 pledgedSrcSize)
{
    size_t const windowSize2 = MAX(1, (size_t)MIN(((U64)1 << cParams2.windowLog), pledgedSrcSize));
    size_t const blockSize2 = MIN(ZSTD_BLOCKSIZE_MAX, windowSize2);
    size_t const neededBufferSize2 = (buffPol2==ZSTDb_buffered) ? windowSize2 + blockSize2 : 0;
    DEBUGLOG(4, "ZSTD_sufficientBuff: is windowSize2=%u <= wlog1=%u",
                (U32)windowSize2, cParams2.windowLog);
    DEBUGLOG(4, "ZSTD_sufficientBuff: is blockSize2=%u <= blockSize1=%u",
                (U32)blockSize2, (U32)blockSize1);
    return (blockSize2 <= blockSize1) /* seqStore space depends on blockSize */
         & (neededBufferSize2 <= bufferSize1);
}

/** Equivalence for resetCCtx purposes */
static U32 ZSTD_equivalentParams(ZSTD_CCtx_params params1,
                                 ZSTD_CCtx_params params2,
                                 size_t buffSize1, size_t blockSize1,
                                 ZSTD_buffered_policy_e buffPol2,
                                 U64 pledgedSrcSize)
{
    DEBUGLOG(4, "ZSTD_equivalentParams: pledgedSrcSize=%u", (U32)pledgedSrcSize);
    return ZSTD_equivalentCParams(params1.cParams, params2.cParams) &&
           ZSTD_equivalentLdmParams(params1.ldmParams, params2.ldmParams) &&
           ZSTD_sufficientBuff(buffSize1, blockSize1, buffPol2, params2.cParams, pledgedSrcSize);
}

static void ZSTD_reset_compressedBlockState(ZSTD_compressedBlockState_t* bs)
{
    int i;
    for (i = 0; i < ZSTD_REP_NUM; ++i)
        bs->rep[i] = repStartValue[i];
    bs->entropy.hufCTable_repeatMode = HUF_repeat_none;
    bs->entropy.offcode_repeatMode = FSE_repeat_none;
    bs->entropy.matchlength_repeatMode = FSE_repeat_none;
    bs->entropy.litlength_repeatMode = FSE_repeat_none;
}

/*! ZSTD_invalidateMatchState()
 * Invalidate all the matches in the match finder tables.
 * Requires nextSrc and base to be set (can be NULL).
 */
static void ZSTD_invalidateMatchState(ZSTD_matchState_t* ms)
{
    ZSTD_window_clear(&ms->window);

    ms->nextToUpdate = ms->window.dictLimit + 1;
    ms->loadedDictEnd = 0;
    ms->opt.litLengthSum = 0;  /* force reset of btopt stats */
}

/*! ZSTD_continueCCtx() :
 *  reuse CCtx without reset (note : requires no dictionary) */
static size_t ZSTD_continueCCtx(ZSTD_CCtx* cctx, ZSTD_CCtx_params params, U64 pledgedSrcSize)
{
    size_t const windowSize = MAX(1, (size_t)MIN(((U64)1 << params.cParams.windowLog), pledgedSrcSize));
    size_t const blockSize = MIN(ZSTD_BLOCKSIZE_MAX, windowSize);
    DEBUGLOG(4, "ZSTD_continueCCtx: re-use context in place");

    cctx->blockSize = blockSize;   /* previous block size could be different even for same windowLog, due to pledgedSrcSize */
    cctx->appliedParams = params;
    cctx->pledgedSrcSizePlusOne = pledgedSrcSize+1;
    cctx->consumedSrcSize = 0;
    cctx->producedCSize = 0;
    if (pledgedSrcSize == ZSTD_CONTENTSIZE_UNKNOWN)
        cctx->appliedParams.fParams.contentSizeFlag = 0;
    DEBUGLOG(4, "pledged content size : %u ; flag : %u",
        (U32)pledgedSrcSize, cctx->appliedParams.fParams.contentSizeFlag);
    cctx->stage = ZSTDcs_init;
    cctx->dictID = 0;
    if (params.ldmParams.enableLdm)
        ZSTD_window_clear(&cctx->ldmState.window);
    ZSTD_referenceExternalSequences(cctx, NULL, 0);
    ZSTD_invalidateMatchState(&cctx->blockState.matchState);
    ZSTD_reset_compressedBlockState(cctx->blockState.prevCBlock);
    XXH64_reset(&cctx->xxhState, 0);
    return 0;
}

typedef enum { ZSTDcrp_continue, ZSTDcrp_noMemset } ZSTD_compResetPolicy_e;

static void* ZSTD_reset_matchState(ZSTD_matchState_t* ms, void* ptr, ZSTD_compressionParameters const* cParams, ZSTD_compResetPolicy_e const crp, U32 const forCCtx)
{
    size_t const chainSize = (cParams->strategy == ZSTD_fast) ? 0 : ((size_t)1 << cParams->chainLog);
    size_t const hSize = ((size_t)1) << cParams->hashLog;
    U32    const hashLog3 = (forCCtx && cParams->searchLength==3) ? MIN(ZSTD_HASHLOG3_MAX, cParams->windowLog) : 0;
    size_t const h3Size = ((size_t)1) << hashLog3;
    size_t const tableSpace = (chainSize + hSize + h3Size) * sizeof(U32);

    assert(((size_t)ptr & 3) == 0);

    ms->hashLog3 = hashLog3;
    memset(&ms->window, 0, sizeof(ms->window));
    ZSTD_invalidateMatchState(ms);

    /* opt parser space */
    if (forCCtx && ((cParams->strategy == ZSTD_btopt) | (cParams->strategy == ZSTD_btultra))) {
        DEBUGLOG(4, "reserving optimal parser space");
        ms->opt.litFreq = (U32*)ptr;
        ms->opt.litLengthFreq = ms->opt.litFreq + (1<<Litbits);
        ms->opt.matchLengthFreq = ms->opt.litLengthFreq + (MaxLL+1);
        ms->opt.offCodeFreq = ms->opt.matchLengthFreq + (MaxML+1);
        ptr = ms->opt.offCodeFreq + (MaxOff+1);
        ms->opt.matchTable = (ZSTD_match_t*)ptr;
        ptr = ms->opt.matchTable + ZSTD_OPT_NUM+1;
        ms->opt.priceTable = (ZSTD_optimal_t*)ptr;
        ptr = ms->opt.priceTable + ZSTD_OPT_NUM+1;
    }

    /* table Space */
    DEBUGLOG(4, "reset table : %u", crp!=ZSTDcrp_noMemset);
    assert(((size_t)ptr & 3) == 0);  /* ensure ptr is properly aligned */
    if (crp!=ZSTDcrp_noMemset) memset(ptr, 0, tableSpace);   /* reset tables only */
    ms->hashTable = (U32*)(ptr);
    ms->chainTable = ms->hashTable + hSize;
    ms->hashTable3 = ms->chainTable + chainSize;
    ptr = ms->hashTable3 + h3Size;

    assert(((size_t)ptr & 3) == 0);
    return ptr;
}

/*! ZSTD_resetCCtx_internal() :
    note : `params` are assumed fully validated at this stage */
static size_t ZSTD_resetCCtx_internal(ZSTD_CCtx* zc,
                                      ZSTD_CCtx_params params, U64 pledgedSrcSize,
                                      ZSTD_compResetPolicy_e const crp,
                                      ZSTD_buffered_policy_e const zbuff)
{
    DEBUGLOG(4, "ZSTD_resetCCtx_internal: pledgedSrcSize=%u, wlog=%u",
                (U32)pledgedSrcSize, params.cParams.windowLog);
    assert(!ZSTD_isError(ZSTD_checkCParams(params.cParams)));

    if (crp == ZSTDcrp_continue) {
        if (ZSTD_equivalentParams(zc->appliedParams, params,
                                zc->inBuffSize, zc->blockSize,
                                zbuff, pledgedSrcSize)) {
            DEBUGLOG(4, "ZSTD_equivalentParams()==1 -> continue mode (wLog1=%u, blockSize1=%u)",
                        zc->appliedParams.cParams.windowLog, (U32)zc->blockSize);
            return ZSTD_continueCCtx(zc, params, pledgedSrcSize);
    }   }
    DEBUGLOG(4, "ZSTD_equivalentParams()==0 -> reset CCtx");

    if (params.ldmParams.enableLdm) {
        /* Adjust long distance matching parameters */
        params.ldmParams.windowLog = params.cParams.windowLog;
        ZSTD_ldm_adjustParameters(&params.ldmParams, &params.cParams);
        assert(params.ldmParams.hashLog >= params.ldmParams.bucketSizeLog);
        assert(params.ldmParams.hashEveryLog < 32);
        zc->ldmState.hashPower =
                ZSTD_ldm_getHashPower(params.ldmParams.minMatchLength);
    }

    {   size_t const windowSize = MAX(1, (size_t)MIN(((U64)1 << params.cParams.windowLog), pledgedSrcSize));
        size_t const blockSize = MIN(ZSTD_BLOCKSIZE_MAX, windowSize);
        U32    const divider = (params.cParams.searchLength==3) ? 3 : 4;
        size_t const maxNbSeq = blockSize / divider;
        size_t const tokenSpace = blockSize + 11*maxNbSeq;
        size_t const buffOutSize = (zbuff==ZSTDb_buffered) ? ZSTD_compressBound(blockSize)+1 : 0;
        size_t const buffInSize = (zbuff==ZSTDb_buffered) ? windowSize + blockSize : 0;
        size_t const matchStateSize = ZSTD_sizeof_matchState(&params.cParams, /* forCCtx */ 1);
        size_t const maxNbLdmSeq = ZSTD_ldm_getMaxNbSeq(params.ldmParams, blockSize);
        void* ptr;

        /* Check if workSpace is large enough, alloc a new one if needed */
        {   size_t const entropySpace = HUF_WORKSPACE_SIZE;
            size_t const blockStateSpace = 2 * sizeof(ZSTD_compressedBlockState_t);
            size_t const bufferSpace = buffInSize + buffOutSize;
            size_t const ldmSpace = ZSTD_ldm_getTableSize(params.ldmParams);
            size_t const ldmSeqSpace = maxNbLdmSeq * sizeof(rawSeq);

            size_t const neededSpace = entropySpace + blockStateSpace + ldmSpace +
                                       ldmSeqSpace + matchStateSize + tokenSpace +
                                       bufferSpace;
            DEBUGLOG(4, "Need %uKB workspace, including %uKB for match state, and %uKB for buffers",
                        (U32)(neededSpace>>10), (U32)(matchStateSize>>10), (U32)(bufferSpace>>10));
            DEBUGLOG(4, "windowSize: %u - blockSize: %u", (U32)windowSize, (U32)blockSize);

            if (zc->workSpaceSize < neededSpace) {  /* too small : resize */
                DEBUGLOG(4, "Need to update workSpaceSize from %uK to %uK",
                            (unsigned)(zc->workSpaceSize>>10),
                            (unsigned)(neededSpace>>10));
                /* static cctx : no resize, error out */
                if (zc->staticSize) return ERROR(memory_allocation);

                zc->workSpaceSize = 0;
                ZSTD_free(zc->workSpace, zc->customMem);
                zc->workSpace = ZSTD_malloc(neededSpace, zc->customMem);
                if (zc->workSpace == NULL) return ERROR(memory_allocation);
                zc->workSpaceSize = neededSpace;
                ptr = zc->workSpace;

                /* Statically sized space. entropyWorkspace never moves (but prev/next block swap places) */
                assert(((size_t)zc->workSpace & 3) == 0);   /* ensure correct alignment */
                assert(zc->workSpaceSize >= 2 * sizeof(ZSTD_compressedBlockState_t));
                zc->blockState.prevCBlock = (ZSTD_compressedBlockState_t*)zc->workSpace;
                zc->blockState.nextCBlock = zc->blockState.prevCBlock + 1;
                ptr = zc->blockState.nextCBlock + 1;
                zc->entropyWorkspace = (U32*)ptr;
        }   }

        /* init params */
        zc->appliedParams = params;
        zc->pledgedSrcSizePlusOne = pledgedSrcSize+1;
        zc->consumedSrcSize = 0;
        zc->producedCSize = 0;
        if (pledgedSrcSize == ZSTD_CONTENTSIZE_UNKNOWN)
            zc->appliedParams.fParams.contentSizeFlag = 0;
        DEBUGLOG(4, "pledged content size : %u ; flag : %u",
            (U32)pledgedSrcSize, zc->appliedParams.fParams.contentSizeFlag);
        zc->blockSize = blockSize;

        XXH64_reset(&zc->xxhState, 0);
        zc->stage = ZSTDcs_init;
        zc->dictID = 0;

        ZSTD_reset_compressedBlockState(zc->blockState.prevCBlock);

        ptr = zc->entropyWorkspace + HUF_WORKSPACE_SIZE_U32;

        /* ldm hash table */
        /* initialize bucketOffsets table later for pointer alignment */
        if (params.ldmParams.enableLdm) {
            size_t const ldmHSize = ((size_t)1) << params.ldmParams.hashLog;
            memset(ptr, 0, ldmHSize * sizeof(ldmEntry_t));
            assert(((size_t)ptr & 3) == 0); /* ensure ptr is properly aligned */
            zc->ldmState.hashTable = (ldmEntry_t*)ptr;
            ptr = zc->ldmState.hashTable + ldmHSize;
            zc->ldmSequences = (rawSeq*)ptr;
            ptr = zc->ldmSequences + maxNbLdmSeq;
            zc->maxNbLdmSequences = maxNbLdmSeq;

            memset(&zc->ldmState.window, 0, sizeof(zc->ldmState.window));
        }
        assert(((size_t)ptr & 3) == 0); /* ensure ptr is properly aligned */

        ptr = ZSTD_reset_matchState(&zc->blockState.matchState, ptr, &params.cParams, crp, /* forCCtx */ 1);

        /* sequences storage */
        zc->seqStore.sequencesStart = (seqDef*)ptr;
        ptr = zc->seqStore.sequencesStart + maxNbSeq;
        zc->seqStore.llCode = (BYTE*) ptr;
        zc->seqStore.mlCode = zc->seqStore.llCode + maxNbSeq;
        zc->seqStore.ofCode = zc->seqStore.mlCode + maxNbSeq;
        zc->seqStore.litStart = zc->seqStore.ofCode + maxNbSeq;
        ptr = zc->seqStore.litStart + blockSize;

        /* ldm bucketOffsets table */
        if (params.ldmParams.enableLdm) {
            size_t const ldmBucketSize =
                  ((size_t)1) << (params.ldmParams.hashLog -
                                  params.ldmParams.bucketSizeLog);
            memset(ptr, 0, ldmBucketSize);
            zc->ldmState.bucketOffsets = (BYTE*)ptr;
            ptr = zc->ldmState.bucketOffsets + ldmBucketSize;
            ZSTD_window_clear(&zc->ldmState.window);
        }
        ZSTD_referenceExternalSequences(zc, NULL, 0);

        /* buffers */
        zc->inBuffSize = buffInSize;
        zc->inBuff = (char*)ptr;
        zc->outBuffSize = buffOutSize;
        zc->outBuff = zc->inBuff + buffInSize;

        return 0;
    }
}

/* ZSTD_invalidateRepCodes() :
 * ensures next compression will not use repcodes from previous block.
 * Note : only works with regular variant;
 *        do not use with extDict variant ! */
void ZSTD_invalidateRepCodes(ZSTD_CCtx* cctx) {
    int i;
    for (i=0; i<ZSTD_REP_NUM; i++) cctx->blockState.prevCBlock->rep[i] = 0;
    assert(!ZSTD_window_hasExtDict(cctx->blockState.matchState.window));
}

static size_t ZSTD_resetCCtx_usingCDict(ZSTD_CCtx* cctx,
                            const ZSTD_CDict* cdict,
                            unsigned windowLog,
                            ZSTD_frameParameters fParams,
                            U64 pledgedSrcSize,
                            ZSTD_buffered_policy_e zbuff)
{
    {   ZSTD_CCtx_params params = cctx->requestedParams;
        /* Copy only compression parameters related to tables. */
        params.cParams = cdict->cParams;
        if (windowLog) params.cParams.windowLog = windowLog;
        params.fParams = fParams;
        ZSTD_resetCCtx_internal(cctx, params, pledgedSrcSize,
                                ZSTDcrp_noMemset, zbuff);
        assert(cctx->appliedParams.cParams.strategy == cdict->cParams.strategy);
        assert(cctx->appliedParams.cParams.hashLog == cdict->cParams.hashLog);
        assert(cctx->appliedParams.cParams.chainLog == cdict->cParams.chainLog);
    }

    /* copy tables */
    {   size_t const chainSize = (cdict->cParams.strategy == ZSTD_fast) ? 0 : ((size_t)1 << cdict->cParams.chainLog);
        size_t const hSize =  (size_t)1 << cdict->cParams.hashLog;
        size_t const tableSpace = (chainSize + hSize) * sizeof(U32);
        assert((U32*)cctx->blockState.matchState.chainTable == (U32*)cctx->blockState.matchState.hashTable + hSize);  /* chainTable must follow hashTable */
        assert((U32*)cctx->blockState.matchState.hashTable3 == (U32*)cctx->blockState.matchState.chainTable + chainSize);
        assert((U32*)cdict->matchState.chainTable == (U32*)cdict->matchState.hashTable + hSize);  /* chainTable must follow hashTable */
        assert((U32*)cdict->matchState.hashTable3 == (U32*)cdict->matchState.chainTable + chainSize);
        memcpy(cctx->blockState.matchState.hashTable, cdict->matchState.hashTable, tableSpace);   /* presumes all tables follow each other */
    }
    /* Zero the hashTable3, since the cdict never fills it */
    {   size_t const h3Size = (size_t)1 << cctx->blockState.matchState.hashLog3;
        assert(cdict->matchState.hashLog3 == 0);
        memset(cctx->blockState.matchState.hashTable3, 0, h3Size * sizeof(U32));
    }

    /* copy dictionary offsets */
    {
        ZSTD_matchState_t const* srcMatchState = &cdict->matchState;
        ZSTD_matchState_t* dstMatchState = &cctx->blockState.matchState;
        dstMatchState->window       = srcMatchState->window;
        dstMatchState->nextToUpdate = srcMatchState->nextToUpdate;
        dstMatchState->nextToUpdate3= srcMatchState->nextToUpdate3;
        dstMatchState->loadedDictEnd= srcMatchState->loadedDictEnd;
    }
    cctx->dictID = cdict->dictID;

    /* copy block state */
    memcpy(cctx->blockState.prevCBlock, &cdict->cBlockState, sizeof(cdict->cBlockState));

    return 0;
}

/*! ZSTD_copyCCtx_internal() :
 *  Duplicate an existing context `srcCCtx` into another one `dstCCtx`.
 *  Only works during stage ZSTDcs_init (i.e. after creation, but before first call to ZSTD_compressContinue()).
 *  The "context", in this case, refers to the hash and chain tables,
 *  entropy tables, and dictionary references.
 * `windowLog` value is enforced if != 0, otherwise value is copied from srcCCtx.
 * @return : 0, or an error code */
static size_t ZSTD_copyCCtx_internal(ZSTD_CCtx* dstCCtx,
                            const ZSTD_CCtx* srcCCtx,
                            ZSTD_frameParameters fParams,
                            U64 pledgedSrcSize,
                            ZSTD_buffered_policy_e zbuff)
{
    DEBUGLOG(5, "ZSTD_copyCCtx_internal");
    if (srcCCtx->stage!=ZSTDcs_init) return ERROR(stage_wrong);

    memcpy(&dstCCtx->customMem, &srcCCtx->customMem, sizeof(ZSTD_customMem));
    {   ZSTD_CCtx_params params = dstCCtx->requestedParams;
        /* Copy only compression parameters related to tables. */
        params.cParams = srcCCtx->appliedParams.cParams;
        params.fParams = fParams;
        ZSTD_resetCCtx_internal(dstCCtx, params, pledgedSrcSize,
                                ZSTDcrp_noMemset, zbuff);
        assert(dstCCtx->appliedParams.cParams.windowLog == srcCCtx->appliedParams.cParams.windowLog);
        assert(dstCCtx->appliedParams.cParams.strategy == srcCCtx->appliedParams.cParams.strategy);
        assert(dstCCtx->appliedParams.cParams.hashLog == srcCCtx->appliedParams.cParams.hashLog);
        assert(dstCCtx->appliedParams.cParams.chainLog == srcCCtx->appliedParams.cParams.chainLog);
        assert(dstCCtx->blockState.matchState.hashLog3 == srcCCtx->blockState.matchState.hashLog3);
    }

    /* copy tables */
    {   size_t const chainSize = (srcCCtx->appliedParams.cParams.strategy == ZSTD_fast) ? 0 : ((size_t)1 << srcCCtx->appliedParams.cParams.chainLog);
        size_t const hSize =  (size_t)1 << srcCCtx->appliedParams.cParams.hashLog;
        size_t const h3Size = (size_t)1 << srcCCtx->blockState.matchState.hashLog3;
        size_t const tableSpace = (chainSize + hSize + h3Size) * sizeof(U32);
        assert((U32*)dstCCtx->blockState.matchState.chainTable == (U32*)dstCCtx->blockState.matchState.hashTable + hSize);  /* chainTable must follow hashTable */
        assert((U32*)dstCCtx->blockState.matchState.hashTable3 == (U32*)dstCCtx->blockState.matchState.chainTable + chainSize);
        memcpy(dstCCtx->blockState.matchState.hashTable, srcCCtx->blockState.matchState.hashTable, tableSpace);   /* presumes all tables follow each other */
    }

    /* copy dictionary offsets */
    {
        ZSTD_matchState_t const* srcMatchState = &srcCCtx->blockState.matchState;
        ZSTD_matchState_t* dstMatchState = &dstCCtx->blockState.matchState;
        dstMatchState->window       = srcMatchState->window;
        dstMatchState->nextToUpdate = srcMatchState->nextToUpdate;
        dstMatchState->nextToUpdate3= srcMatchState->nextToUpdate3;
        dstMatchState->loadedDictEnd= srcMatchState->loadedDictEnd;
    }
    dstCCtx->dictID = srcCCtx->dictID;

    /* copy block state */
    memcpy(dstCCtx->blockState.prevCBlock, srcCCtx->blockState.prevCBlock, sizeof(*srcCCtx->blockState.prevCBlock));

    return 0;
}

/*! ZSTD_copyCCtx() :
 *  Duplicate an existing context `srcCCtx` into another one `dstCCtx`.
 *  Only works during stage ZSTDcs_init (i.e. after creation, but before first call to ZSTD_compressContinue()).
 *  pledgedSrcSize==0 means "unknown".
*   @return : 0, or an error code */
size_t ZSTD_copyCCtx(ZSTD_CCtx* dstCCtx, const ZSTD_CCtx* srcCCtx, unsigned long long pledgedSrcSize)
{
    ZSTD_frameParameters fParams = { 1 /*content*/, 0 /*checksum*/, 0 /*noDictID*/ };
    ZSTD_buffered_policy_e const zbuff = (ZSTD_buffered_policy_e)(srcCCtx->inBuffSize>0);
    ZSTD_STATIC_ASSERT((U32)ZSTDb_buffered==1);
    if (pledgedSrcSize==0) pledgedSrcSize = ZSTD_CONTENTSIZE_UNKNOWN;
    fParams.contentSizeFlag = (pledgedSrcSize != ZSTD_CONTENTSIZE_UNKNOWN);

    return ZSTD_copyCCtx_internal(dstCCtx, srcCCtx,
                                fParams, pledgedSrcSize,
                                zbuff);
}


#define ZSTD_ROWSIZE 16
/*! ZSTD_reduceTable() :
 *  reduce table indexes by `reducerValue`, or squash to zero.
 *  PreserveMark preserves "unsorted mark" for btlazy2 strategy.
 *  It must be set to a clear 0/1 value, to remove branch during inlining.
 *  Presume table size is a multiple of ZSTD_ROWSIZE
 *  to help auto-vectorization */
FORCE_INLINE_TEMPLATE void
ZSTD_reduceTable_internal (U32* const table, U32 const size, U32 const reducerValue, int const preserveMark)
{
    int const nbRows = (int)size / ZSTD_ROWSIZE;
    int cellNb = 0;
    int rowNb;
    assert((size & (ZSTD_ROWSIZE-1)) == 0);  /* multiple of ZSTD_ROWSIZE */
    assert(size < (1U<<31));   /* can be casted to int */
    for (rowNb=0 ; rowNb < nbRows ; rowNb++) {
        int column;
        for (column=0; column<ZSTD_ROWSIZE; column++) {
            if (preserveMark) {
                U32 const adder = (table[cellNb] == ZSTD_DUBT_UNSORTED_MARK) ? reducerValue : 0;
                table[cellNb] += adder;
            }
            if (table[cellNb] < reducerValue) table[cellNb] = 0;
            else table[cellNb] -= reducerValue;
            cellNb++;
    }   }
}

static void ZSTD_reduceTable(U32* const table, U32 const size, U32 const reducerValue)
{
    ZSTD_reduceTable_internal(table, size, reducerValue, 0);
}

static void ZSTD_reduceTable_btlazy2(U32* const table, U32 const size, U32 const reducerValue)
{
    ZSTD_reduceTable_internal(table, size, reducerValue, 1);
}

/*! ZSTD_reduceIndex() :
*   rescale all indexes to avoid future overflow (indexes are U32) */
static void ZSTD_reduceIndex (ZSTD_CCtx* zc, const U32 reducerValue)
{
    ZSTD_matchState_t* const ms = &zc->blockState.matchState;
    {   U32 const hSize = (U32)1 << zc->appliedParams.cParams.hashLog;
        ZSTD_reduceTable(ms->hashTable, hSize, reducerValue);
    }

    if (zc->appliedParams.cParams.strategy != ZSTD_fast) {
        U32 const chainSize = (U32)1 << zc->appliedParams.cParams.chainLog;
        if (zc->appliedParams.cParams.strategy == ZSTD_btlazy2)
            ZSTD_reduceTable_btlazy2(ms->chainTable, chainSize, reducerValue);
        else
            ZSTD_reduceTable(ms->chainTable, chainSize, reducerValue);
    }

    if (ms->hashLog3) {
        U32 const h3Size = (U32)1 << ms->hashLog3;
        ZSTD_reduceTable(ms->hashTable3, h3Size, reducerValue);
    }
}


/*-*******************************************************
*  Block entropic compression
*********************************************************/

/* See doc/zstd_compression_format.md for detailed format description */

size_t ZSTD_noCompressBlock (void* dst, size_t dstCapacity, const void* src, size_t srcSize)
{
    if (srcSize + ZSTD_blockHeaderSize > dstCapacity) return ERROR(dstSize_tooSmall);
    memcpy((BYTE*)dst + ZSTD_blockHeaderSize, src, srcSize);
    MEM_writeLE24(dst, (U32)(srcSize << 2) + (U32)bt_raw);
    return ZSTD_blockHeaderSize+srcSize;
}


static size_t ZSTD_noCompressLiterals (void* dst, size_t dstCapacity, const void* src, size_t srcSize)
{
    BYTE* const ostart = (BYTE* const)dst;
    U32   const flSize = 1 + (srcSize>31) + (srcSize>4095);

    if (srcSize + flSize > dstCapacity) return ERROR(dstSize_tooSmall);

    switch(flSize)
    {
        case 1: /* 2 - 1 - 5 */
            ostart[0] = (BYTE)((U32)set_basic + (srcSize<<3));
            break;
        case 2: /* 2 - 2 - 12 */
            MEM_writeLE16(ostart, (U16)((U32)set_basic + (1<<2) + (srcSize<<4)));
            break;
        case 3: /* 2 - 2 - 20 */
            MEM_writeLE32(ostart, (U32)((U32)set_basic + (3<<2) + (srcSize<<4)));
            break;
        default:   /* not necessary : flSize is {1,2,3} */
            assert(0);
    }

    memcpy(ostart + flSize, src, srcSize);
    return srcSize + flSize;
}

static size_t ZSTD_compressRleLiteralsBlock (void* dst, size_t dstCapacity, const void* src, size_t srcSize)
{
    BYTE* const ostart = (BYTE* const)dst;
    U32   const flSize = 1 + (srcSize>31) + (srcSize>4095);

    (void)dstCapacity;  /* dstCapacity already guaranteed to be >=4, hence large enough */

    switch(flSize)
    {
        case 1: /* 2 - 1 - 5 */
            ostart[0] = (BYTE)((U32)set_rle + (srcSize<<3));
            break;
        case 2: /* 2 - 2 - 12 */
            MEM_writeLE16(ostart, (U16)((U32)set_rle + (1<<2) + (srcSize<<4)));
            break;
        case 3: /* 2 - 2 - 20 */
            MEM_writeLE32(ostart, (U32)((U32)set_rle + (3<<2) + (srcSize<<4)));
            break;
        default:   /* not necessary : flSize is {1,2,3} */
            assert(0);
    }

    ostart[flSize] = *(const BYTE*)src;
    return flSize+1;
}


static size_t ZSTD_minGain(size_t srcSize) { return (srcSize >> 6) + 2; }

static size_t ZSTD_compressLiterals (ZSTD_entropyCTables_t const* prevEntropy,
                                     ZSTD_entropyCTables_t* nextEntropy,
                                     ZSTD_strategy strategy, int disableLiteralCompression,
                                     void* dst, size_t dstCapacity,
                               const void* src, size_t srcSize,
                                     U32* workspace, const int bmi2)
{
    size_t const minGain = ZSTD_minGain(srcSize);
    size_t const lhSize = 3 + (srcSize >= 1 KB) + (srcSize >= 16 KB);
    BYTE*  const ostart = (BYTE*)dst;
    U32 singleStream = srcSize < 256;
    symbolEncodingType_e hType = set_compressed;
    size_t cLitSize;

    DEBUGLOG(5,"ZSTD_compressLiterals (disableLiteralCompression=%i)",
                disableLiteralCompression);

    /* Prepare nextEntropy assuming reusing the existing table */
    nextEntropy->hufCTable_repeatMode = prevEntropy->hufCTable_repeatMode;
    memcpy(nextEntropy->hufCTable, prevEntropy->hufCTable,
           sizeof(prevEntropy->hufCTable));

    if (disableLiteralCompression)
        return ZSTD_noCompressLiterals(dst, dstCapacity, src, srcSize);

    /* small ? don't even attempt compression (speed opt) */
#   define COMPRESS_LITERALS_SIZE_MIN 63
    {   size_t const minLitSize = (prevEntropy->hufCTable_repeatMode == HUF_repeat_valid) ? 6 : COMPRESS_LITERALS_SIZE_MIN;
        if (srcSize <= minLitSize) return ZSTD_noCompressLiterals(dst, dstCapacity, src, srcSize);
    }

    if (dstCapacity < lhSize+1) return ERROR(dstSize_tooSmall);   /* not enough space for compression */
    {   HUF_repeat repeat = prevEntropy->hufCTable_repeatMode;
        int const preferRepeat = strategy < ZSTD_lazy ? srcSize <= 1024 : 0;
        if (repeat == HUF_repeat_valid && lhSize == 3) singleStream = 1;
        cLitSize = singleStream ? HUF_compress1X_repeat(ostart+lhSize, dstCapacity-lhSize, src, srcSize, 255, 11,
                                      workspace, HUF_WORKSPACE_SIZE, (HUF_CElt*)nextEntropy->hufCTable, &repeat, preferRepeat, bmi2)
                                : HUF_compress4X_repeat(ostart+lhSize, dstCapacity-lhSize, src, srcSize, 255, 11,
                                      workspace, HUF_WORKSPACE_SIZE, (HUF_CElt*)nextEntropy->hufCTable, &repeat, preferRepeat, bmi2);
        if (repeat != HUF_repeat_none) {
            /* reused the existing table */
            hType = set_repeat;
        }
    }

    if ((cLitSize==0) | (cLitSize >= srcSize - minGain) | ERR_isError(cLitSize)) {
        memcpy(nextEntropy->hufCTable, prevEntropy->hufCTable, sizeof(prevEntropy->hufCTable));
        return ZSTD_noCompressLiterals(dst, dstCapacity, src, srcSize);
    }
    if (cLitSize==1) {
        memcpy(nextEntropy->hufCTable, prevEntropy->hufCTable, sizeof(prevEntropy->hufCTable));
        return ZSTD_compressRleLiteralsBlock(dst, dstCapacity, src, srcSize);
    }

    if (hType == set_compressed) {
        /* using a newly constructed table */
        nextEntropy->hufCTable_repeatMode = HUF_repeat_check;
    }

    /* Build header */
    switch(lhSize)
    {
    case 3: /* 2 - 2 - 10 - 10 */
        {   U32 const lhc = hType + ((!singleStream) << 2) + ((U32)srcSize<<4) + ((U32)cLitSize<<14);
            MEM_writeLE24(ostart, lhc);
            break;
        }
    case 4: /* 2 - 2 - 14 - 14 */
        {   U32 const lhc = hType + (2 << 2) + ((U32)srcSize<<4) + ((U32)cLitSize<<18);
            MEM_writeLE32(ostart, lhc);
            break;
        }
    case 5: /* 2 - 2 - 18 - 18 */
        {   U32 const lhc = hType + (3 << 2) + ((U32)srcSize<<4) + ((U32)cLitSize<<22);
            MEM_writeLE32(ostart, lhc);
            ostart[4] = (BYTE)(cLitSize >> 10);
            break;
        }
    default:  /* not possible : lhSize is {3,4,5} */
        assert(0);
    }
    return lhSize+cLitSize;
}


void ZSTD_seqToCodes(const seqStore_t* seqStorePtr)
{
    const seqDef* const sequences = seqStorePtr->sequencesStart;
    BYTE* const llCodeTable = seqStorePtr->llCode;
    BYTE* const ofCodeTable = seqStorePtr->ofCode;
    BYTE* const mlCodeTable = seqStorePtr->mlCode;
    U32 const nbSeq = (U32)(seqStorePtr->sequences - seqStorePtr->sequencesStart);
    U32 u;
    for (u=0; u<nbSeq; u++) {
        U32 const llv = sequences[u].litLength;
        U32 const mlv = sequences[u].matchLength;
        llCodeTable[u] = (BYTE)ZSTD_LLcode(llv);
        ofCodeTable[u] = (BYTE)ZSTD_highbit32(sequences[u].offset);
        mlCodeTable[u] = (BYTE)ZSTD_MLcode(mlv);
    }
    if (seqStorePtr->longLengthID==1)
        llCodeTable[seqStorePtr->longLengthPos] = MaxLL;
    if (seqStorePtr->longLengthID==2)
        mlCodeTable[seqStorePtr->longLengthPos] = MaxML;
}

typedef enum {
    ZSTD_defaultDisallowed = 0,
    ZSTD_defaultAllowed = 1
} ZSTD_defaultPolicy_e;

MEM_STATIC
symbolEncodingType_e ZSTD_selectEncodingType(
        FSE_repeat* repeatMode, size_t const mostFrequent, size_t nbSeq,
        U32 defaultNormLog, ZSTD_defaultPolicy_e const isDefaultAllowed)
{
#define MIN_SEQ_FOR_DYNAMIC_FSE   64
#define MAX_SEQ_FOR_STATIC_FSE  1000
    ZSTD_STATIC_ASSERT(ZSTD_defaultDisallowed == 0 && ZSTD_defaultAllowed != 0);
    if ((mostFrequent == nbSeq) && (!isDefaultAllowed || nbSeq > 2)) {
        DEBUGLOG(5, "Selected set_rle");
        /* Prefer set_basic over set_rle when there are 2 or less symbols,
         * since RLE uses 1 byte, but set_basic uses 5-6 bits per symbol.
         * If basic encoding isn't possible, always choose RLE.
         */
        *repeatMode = FSE_repeat_check;
        return set_rle;
    }
    if ( isDefaultAllowed
      && (*repeatMode == FSE_repeat_valid) && (nbSeq < MAX_SEQ_FOR_STATIC_FSE)) {
        DEBUGLOG(5, "Selected set_repeat");
        return set_repeat;
    }
    if ( isDefaultAllowed
      && ((nbSeq < MIN_SEQ_FOR_DYNAMIC_FSE) || (mostFrequent < (nbSeq >> (defaultNormLog-1)))) ) {
        DEBUGLOG(5, "Selected set_basic");
        /* The format allows default tables to be repeated, but it isn't useful.
         * When using simple heuristics to select encoding type, we don't want
         * to confuse these tables with dictionaries. When running more careful
         * analysis, we don't need to waste time checking both repeating tables
         * and default tables.
         */
        *repeatMode = FSE_repeat_none;
        return set_basic;
    }
    DEBUGLOG(5, "Selected set_compressed");
    *repeatMode = FSE_repeat_check;
    return set_compressed;
}

MEM_STATIC
size_t ZSTD_buildCTable(void* dst, size_t dstCapacity,
        FSE_CTable* nextCTable, U32 FSELog, symbolEncodingType_e type,
        U32* count, U32 max,
        BYTE const* codeTable, size_t nbSeq,
        S16 const* defaultNorm, U32 defaultNormLog, U32 defaultMax,
        FSE_CTable const* prevCTable, size_t prevCTableSize,
        void* workspace, size_t workspaceSize)
{
    BYTE* op = (BYTE*)dst;
    BYTE const* const oend = op + dstCapacity;

    switch (type) {
    case set_rle:
        *op = codeTable[0];
        CHECK_F(FSE_buildCTable_rle(nextCTable, (BYTE)max));
        return 1;
    case set_repeat:
        memcpy(nextCTable, prevCTable, prevCTableSize);
        return 0;
    case set_basic:
        CHECK_F(FSE_buildCTable_wksp(nextCTable, defaultNorm, defaultMax, defaultNormLog, workspace, workspaceSize));  /* note : could be pre-calculated */
        return 0;
    case set_compressed: {
        S16 norm[MaxSeq + 1];
        size_t nbSeq_1 = nbSeq;
        const U32 tableLog = FSE_optimalTableLog(FSELog, nbSeq, max);
        if (count[codeTable[nbSeq-1]] > 1) {
            count[codeTable[nbSeq-1]]--;
            nbSeq_1--;
        }
        assert(nbSeq_1 > 1);
        CHECK_F(FSE_normalizeCount(norm, tableLog, count, nbSeq_1, max));
        {   size_t const NCountSize = FSE_writeNCount(op, oend - op, norm, max, tableLog);   /* overflow protected */
            if (FSE_isError(NCountSize)) return NCountSize;
            CHECK_F(FSE_buildCTable_wksp(nextCTable, norm, max, tableLog, workspace, workspaceSize));
            return NCountSize;
        }
    }
    default: return assert(0), ERROR(GENERIC);
    }
}

FORCE_INLINE_TEMPLATE size_t
ZSTD_encodeSequences_body(
            void* dst, size_t dstCapacity,
            FSE_CTable const* CTable_MatchLength, BYTE const* mlCodeTable,
            FSE_CTable const* CTable_OffsetBits, BYTE const* ofCodeTable,
            FSE_CTable const* CTable_LitLength, BYTE const* llCodeTable,
            seqDef const* sequences, size_t nbSeq, int longOffsets)
{
    BIT_CStream_t blockStream;
    FSE_CState_t  stateMatchLength;
    FSE_CState_t  stateOffsetBits;
    FSE_CState_t  stateLitLength;

    CHECK_E(BIT_initCStream(&blockStream, dst, dstCapacity), dstSize_tooSmall); /* not enough space remaining */

    /* first symbols */
    FSE_initCState2(&stateMatchLength, CTable_MatchLength, mlCodeTable[nbSeq-1]);
    FSE_initCState2(&stateOffsetBits,  CTable_OffsetBits,  ofCodeTable[nbSeq-1]);
    FSE_initCState2(&stateLitLength,   CTable_LitLength,   llCodeTable[nbSeq-1]);
    BIT_addBits(&blockStream, sequences[nbSeq-1].litLength, LL_bits[llCodeTable[nbSeq-1]]);
    if (MEM_32bits()) BIT_flushBits(&blockStream);
    BIT_addBits(&blockStream, sequences[nbSeq-1].matchLength, ML_bits[mlCodeTable[nbSeq-1]]);
    if (MEM_32bits()) BIT_flushBits(&blockStream);
    if (longOffsets) {
        U32 const ofBits = ofCodeTable[nbSeq-1];
        int const extraBits = ofBits - MIN(ofBits, STREAM_ACCUMULATOR_MIN-1);
        if (extraBits) {
            BIT_addBits(&blockStream, sequences[nbSeq-1].offset, extraBits);
            BIT_flushBits(&blockStream);
        }
        BIT_addBits(&blockStream, sequences[nbSeq-1].offset >> extraBits,
                    ofBits - extraBits);
    } else {
        BIT_addBits(&blockStream, sequences[nbSeq-1].offset, ofCodeTable[nbSeq-1]);
    }
    BIT_flushBits(&blockStream);

    {   size_t n;
        for (n=nbSeq-2 ; n<nbSeq ; n--) {      /* intentional underflow */
            BYTE const llCode = llCodeTable[n];
            BYTE const ofCode = ofCodeTable[n];
            BYTE const mlCode = mlCodeTable[n];
            U32  const llBits = LL_bits[llCode];
            U32  const ofBits = ofCode;
            U32  const mlBits = ML_bits[mlCode];
            DEBUGLOG(6, "encoding: litlen:%2u - matchlen:%2u - offCode:%7u",
                        sequences[n].litLength,
                        sequences[n].matchLength + MINMATCH,
                        sequences[n].offset);
                                                                            /* 32b*/  /* 64b*/
                                                                            /* (7)*/  /* (7)*/
            FSE_encodeSymbol(&blockStream, &stateOffsetBits, ofCode);       /* 15 */  /* 15 */
            FSE_encodeSymbol(&blockStream, &stateMatchLength, mlCode);      /* 24 */  /* 24 */
            if (MEM_32bits()) BIT_flushBits(&blockStream);                  /* (7)*/
            FSE_encodeSymbol(&blockStream, &stateLitLength, llCode);        /* 16 */  /* 33 */
            if (MEM_32bits() || (ofBits+mlBits+llBits >= 64-7-(LLFSELog+MLFSELog+OffFSELog)))
                BIT_flushBits(&blockStream);                                /* (7)*/
            BIT_addBits(&blockStream, sequences[n].litLength, llBits);
            if (MEM_32bits() && ((llBits+mlBits)>24)) BIT_flushBits(&blockStream);
            BIT_addBits(&blockStream, sequences[n].matchLength, mlBits);
            if (MEM_32bits() || (ofBits+mlBits+llBits > 56)) BIT_flushBits(&blockStream);
            if (longOffsets) {
                int const extraBits = ofBits - MIN(ofBits, STREAM_ACCUMULATOR_MIN-1);
                if (extraBits) {
                    BIT_addBits(&blockStream, sequences[n].offset, extraBits);
                    BIT_flushBits(&blockStream);                            /* (7)*/
                }
                BIT_addBits(&blockStream, sequences[n].offset >> extraBits,
                            ofBits - extraBits);                            /* 31 */
            } else {
                BIT_addBits(&blockStream, sequences[n].offset, ofBits);     /* 31 */
            }
            BIT_flushBits(&blockStream);                                    /* (7)*/
    }   }

    DEBUGLOG(6, "ZSTD_encodeSequences: flushing ML state with %u bits", stateMatchLength.stateLog);
    FSE_flushCState(&blockStream, &stateMatchLength);
    DEBUGLOG(6, "ZSTD_encodeSequences: flushing Off state with %u bits", stateOffsetBits.stateLog);
    FSE_flushCState(&blockStream, &stateOffsetBits);
    DEBUGLOG(6, "ZSTD_encodeSequences: flushing LL state with %u bits", stateLitLength.stateLog);
    FSE_flushCState(&blockStream, &stateLitLength);

    {   size_t const streamSize = BIT_closeCStream(&blockStream);
        if (streamSize==0) return ERROR(dstSize_tooSmall);   /* not enough space */
        return streamSize;
    }
}

static size_t
ZSTD_encodeSequences_default(
            void* dst, size_t dstCapacity,
            FSE_CTable const* CTable_MatchLength, BYTE const* mlCodeTable,
            FSE_CTable const* CTable_OffsetBits, BYTE const* ofCodeTable,
            FSE_CTable const* CTable_LitLength, BYTE const* llCodeTable,
            seqDef const* sequences, size_t nbSeq, int longOffsets)
{
    return ZSTD_encodeSequences_body(dst, dstCapacity,
                                    CTable_MatchLength, mlCodeTable,
                                    CTable_OffsetBits, ofCodeTable,
                                    CTable_LitLength, llCodeTable,
                                    sequences, nbSeq, longOffsets);
}


#if DYNAMIC_BMI2

static TARGET_ATTRIBUTE("bmi2") size_t
ZSTD_encodeSequences_bmi2(
            void* dst, size_t dstCapacity,
            FSE_CTable const* CTable_MatchLength, BYTE const* mlCodeTable,
            FSE_CTable const* CTable_OffsetBits, BYTE const* ofCodeTable,
            FSE_CTable const* CTable_LitLength, BYTE const* llCodeTable,
            seqDef const* sequences, size_t nbSeq, int longOffsets)
{
    return ZSTD_encodeSequences_body(dst, dstCapacity,
                                    CTable_MatchLength, mlCodeTable,
                                    CTable_OffsetBits, ofCodeTable,
                                    CTable_LitLength, llCodeTable,
                                    sequences, nbSeq, longOffsets);
}

#endif

size_t ZSTD_encodeSequences(
            void* dst, size_t dstCapacity,
            FSE_CTable const* CTable_MatchLength, BYTE const* mlCodeTable,
            FSE_CTable const* CTable_OffsetBits, BYTE const* ofCodeTable,
            FSE_CTable const* CTable_LitLength, BYTE const* llCodeTable,
            seqDef const* sequences, size_t nbSeq, int longOffsets, int bmi2)
{
#if DYNAMIC_BMI2
    if (bmi2) {
        return ZSTD_encodeSequences_bmi2(dst, dstCapacity,
                                         CTable_MatchLength, mlCodeTable,
                                         CTable_OffsetBits, ofCodeTable,
                                         CTable_LitLength, llCodeTable,
                                         sequences, nbSeq, longOffsets);
    }
#endif
    (void)bmi2;
    return ZSTD_encodeSequences_default(dst, dstCapacity,
                                        CTable_MatchLength, mlCodeTable,
                                        CTable_OffsetBits, ofCodeTable,
                                        CTable_LitLength, llCodeTable,
                                        sequences, nbSeq, longOffsets);
}

MEM_STATIC size_t ZSTD_compressSequences_internal(seqStore_t* seqStorePtr,
                              ZSTD_entropyCTables_t const* prevEntropy,
                              ZSTD_entropyCTables_t* nextEntropy,
                              ZSTD_CCtx_params const* cctxParams,
                              void* dst, size_t dstCapacity, U32* workspace,
                              const int bmi2)
{
    const int longOffsets = cctxParams->cParams.windowLog > STREAM_ACCUMULATOR_MIN;
    U32 count[MaxSeq+1];
    FSE_CTable* CTable_LitLength = nextEntropy->litlengthCTable;
    FSE_CTable* CTable_OffsetBits = nextEntropy->offcodeCTable;
    FSE_CTable* CTable_MatchLength = nextEntropy->matchlengthCTable;
    U32 LLtype, Offtype, MLtype;   /* compressed, raw or rle */
    const seqDef* const sequences = seqStorePtr->sequencesStart;
    const BYTE* const ofCodeTable = seqStorePtr->ofCode;
    const BYTE* const llCodeTable = seqStorePtr->llCode;
    const BYTE* const mlCodeTable = seqStorePtr->mlCode;
    BYTE* const ostart = (BYTE*)dst;
    BYTE* const oend = ostart + dstCapacity;
    BYTE* op = ostart;
    size_t const nbSeq = seqStorePtr->sequences - seqStorePtr->sequencesStart;
    BYTE* seqHead;

    ZSTD_STATIC_ASSERT(HUF_WORKSPACE_SIZE >= (1<<MAX(MLFSELog,LLFSELog)));

    /* Compress literals */
    {   const BYTE* const literals = seqStorePtr->litStart;
        size_t const litSize = seqStorePtr->lit - literals;
        size_t const cSize = ZSTD_compressLiterals(
                                    prevEntropy, nextEntropy,
                                    cctxParams->cParams.strategy, cctxParams->disableLiteralCompression,
                                    op, dstCapacity,
                                    literals, litSize,
                                    workspace, bmi2);
        if (ZSTD_isError(cSize))
          return cSize;
        assert(cSize <= dstCapacity);
        op += cSize;
    }

    /* Sequences Header */
    if ((oend-op) < 3 /*max nbSeq Size*/ + 1 /*seqHead*/) return ERROR(dstSize_tooSmall);
    if (nbSeq < 0x7F)
        *op++ = (BYTE)nbSeq;
    else if (nbSeq < LONGNBSEQ)
        op[0] = (BYTE)((nbSeq>>8) + 0x80), op[1] = (BYTE)nbSeq, op+=2;
    else
        op[0]=0xFF, MEM_writeLE16(op+1, (U16)(nbSeq - LONGNBSEQ)), op+=3;
    if (nbSeq==0) {
      memcpy(nextEntropy->litlengthCTable, prevEntropy->litlengthCTable, sizeof(prevEntropy->litlengthCTable));
      nextEntropy->litlength_repeatMode = prevEntropy->litlength_repeatMode;
      memcpy(nextEntropy->offcodeCTable, prevEntropy->offcodeCTable, sizeof(prevEntropy->offcodeCTable));
      nextEntropy->offcode_repeatMode = prevEntropy->offcode_repeatMode;
      memcpy(nextEntropy->matchlengthCTable, prevEntropy->matchlengthCTable, sizeof(prevEntropy->matchlengthCTable));
      nextEntropy->matchlength_repeatMode = prevEntropy->matchlength_repeatMode;
      return op - ostart;
    }

    /* seqHead : flags for FSE encoding type */
    seqHead = op++;

    /* convert length/distances into codes */
    ZSTD_seqToCodes(seqStorePtr);
    /* build CTable for Literal Lengths */
    {   U32 max = MaxLL;
        size_t const mostFrequent = FSE_countFast_wksp(count, &max, llCodeTable, nbSeq, workspace);
        DEBUGLOG(5, "Building LL table");
        nextEntropy->litlength_repeatMode = prevEntropy->litlength_repeatMode;
        LLtype = ZSTD_selectEncodingType(&nextEntropy->litlength_repeatMode, mostFrequent, nbSeq, LL_defaultNormLog, ZSTD_defaultAllowed);
        {   size_t const countSize = ZSTD_buildCTable(op, oend - op, CTable_LitLength, LLFSELog, (symbolEncodingType_e)LLtype,
                    count, max, llCodeTable, nbSeq, LL_defaultNorm, LL_defaultNormLog, MaxLL,
                    prevEntropy->litlengthCTable, sizeof(prevEntropy->litlengthCTable),
                    workspace, HUF_WORKSPACE_SIZE);
            if (ZSTD_isError(countSize)) return countSize;
            op += countSize;
    }   }
    /* build CTable for Offsets */
    {   U32 max = MaxOff;
        size_t const mostFrequent = FSE_countFast_wksp(count, &max, ofCodeTable, nbSeq, workspace);
        /* We can only use the basic table if max <= DefaultMaxOff, otherwise the offsets are too large */
        ZSTD_defaultPolicy_e const defaultPolicy = (max <= DefaultMaxOff) ? ZSTD_defaultAllowed : ZSTD_defaultDisallowed;
        DEBUGLOG(5, "Building OF table");
        nextEntropy->offcode_repeatMode = prevEntropy->offcode_repeatMode;
        Offtype = ZSTD_selectEncodingType(&nextEntropy->offcode_repeatMode, mostFrequent, nbSeq, OF_defaultNormLog, defaultPolicy);
        {   size_t const countSize = ZSTD_buildCTable(op, oend - op, CTable_OffsetBits, OffFSELog, (symbolEncodingType_e)Offtype,
                    count, max, ofCodeTable, nbSeq, OF_defaultNorm, OF_defaultNormLog, DefaultMaxOff,
                    prevEntropy->offcodeCTable, sizeof(prevEntropy->offcodeCTable),
                    workspace, HUF_WORKSPACE_SIZE);
            if (ZSTD_isError(countSize)) return countSize;
            op += countSize;
    }   }
    /* build CTable for MatchLengths */
    {   U32 max = MaxML;
        size_t const mostFrequent = FSE_countFast_wksp(count, &max, mlCodeTable, nbSeq, workspace);
        DEBUGLOG(5, "Building ML table");
        nextEntropy->matchlength_repeatMode = prevEntropy->matchlength_repeatMode;
        MLtype = ZSTD_selectEncodingType(&nextEntropy->matchlength_repeatMode, mostFrequent, nbSeq, ML_defaultNormLog, ZSTD_defaultAllowed);
        {   size_t const countSize = ZSTD_buildCTable(op, oend - op, CTable_MatchLength, MLFSELog, (symbolEncodingType_e)MLtype,
                    count, max, mlCodeTable, nbSeq, ML_defaultNorm, ML_defaultNormLog, MaxML,
                    prevEntropy->matchlengthCTable, sizeof(prevEntropy->matchlengthCTable),
                    workspace, HUF_WORKSPACE_SIZE);
            if (ZSTD_isError(countSize)) return countSize;
            op += countSize;
    }   }

    *seqHead = (BYTE)((LLtype<<6) + (Offtype<<4) + (MLtype<<2));

    {   size_t const bitstreamSize = ZSTD_encodeSequences(
                                        op, oend - op,
                                        CTable_MatchLength, mlCodeTable,
                                        CTable_OffsetBits, ofCodeTable,
                                        CTable_LitLength, llCodeTable,
                                        sequences, nbSeq,
                                        longOffsets, bmi2);
        if (ZSTD_isError(bitstreamSize)) return bitstreamSize;
        op += bitstreamSize;
    }

    return op - ostart;
}

MEM_STATIC size_t ZSTD_compressSequences(seqStore_t* seqStorePtr,
                              ZSTD_entropyCTables_t const* prevEntropy,
                              ZSTD_entropyCTables_t* nextEntropy,
                              ZSTD_CCtx_params const* cctxParams,
                              void* dst, size_t dstCapacity,
                              size_t srcSize, U32* workspace, int bmi2)
{
    size_t const cSize = ZSTD_compressSequences_internal(
            seqStorePtr, prevEntropy, nextEntropy, cctxParams, dst, dstCapacity,
            workspace, bmi2);
    /* When srcSize <= dstCapacity, there is enough space to write a raw uncompressed block.
     * Since we ran out of space, block must be not compressible, so fall back to raw uncompressed block.
     */
    if ((cSize == ERROR(dstSize_tooSmall)) & (srcSize <= dstCapacity))
        return 0;  /* block not compressed */
    if (ZSTD_isError(cSize)) return cSize;

    /* Check compressibility */
    {   size_t const maxCSize = srcSize - ZSTD_minGain(srcSize);  /* note : fixed formula, maybe should depend on compression level, or strategy */
        if (cSize >= maxCSize) return 0;  /* block not compressed */
    }

    /* We check that dictionaries have offset codes available for the first
     * block. After the first block, the offcode table might not have large
     * enough codes to represent the offsets in the data.
     */
    if (nextEntropy->offcode_repeatMode == FSE_repeat_valid)
        nextEntropy->offcode_repeatMode = FSE_repeat_check;

    return cSize;
}

/* ZSTD_selectBlockCompressor() :
 * Not static, but internal use only (used by long distance matcher)
 * assumption : strat is a valid strategy */
ZSTD_blockCompressor ZSTD_selectBlockCompressor(ZSTD_strategy strat, int extDict)
{
    static const ZSTD_blockCompressor blockCompressor[2][(unsigned)ZSTD_btultra+1] = {
        { ZSTD_compressBlock_fast  /* default for 0 */,
          ZSTD_compressBlock_fast, ZSTD_compressBlock_doubleFast, ZSTD_compressBlock_greedy,
          ZSTD_compressBlock_lazy, ZSTD_compressBlock_lazy2, ZSTD_compressBlock_btlazy2,
          ZSTD_compressBlock_btopt, ZSTD_compressBlock_btultra },
        { ZSTD_compressBlock_fast_extDict  /* default for 0 */,
          ZSTD_compressBlock_fast_extDict, ZSTD_compressBlock_doubleFast_extDict, ZSTD_compressBlock_greedy_extDict,
          ZSTD_compressBlock_lazy_extDict,ZSTD_compressBlock_lazy2_extDict, ZSTD_compressBlock_btlazy2_extDict,
          ZSTD_compressBlock_btopt_extDict, ZSTD_compressBlock_btultra_extDict }
    };
    ZSTD_STATIC_ASSERT((unsigned)ZSTD_fast == 1);

    assert((U32)strat >= (U32)ZSTD_fast);
    assert((U32)strat <= (U32)ZSTD_btultra);
    return blockCompressor[extDict!=0][(U32)strat];
}

static void ZSTD_storeLastLiterals(seqStore_t* seqStorePtr,
                                   const BYTE* anchor, size_t lastLLSize)
{
    memcpy(seqStorePtr->lit, anchor, lastLLSize);
    seqStorePtr->lit += lastLLSize;
}

static void ZSTD_resetSeqStore(seqStore_t* ssPtr)
{
    ssPtr->lit = ssPtr->litStart;
    ssPtr->sequences = ssPtr->sequencesStart;
    ssPtr->longLengthID = 0;
}

static size_t ZSTD_compressBlock_internal(ZSTD_CCtx* zc,
                                        void* dst, size_t dstCapacity,
                                        const void* src, size_t srcSize)
{
    ZSTD_matchState_t* const ms = &zc->blockState.matchState;
    DEBUGLOG(5, "ZSTD_compressBlock_internal (dstCapacity=%u, dictLimit=%u, nextToUpdate=%u)",
                (U32)dstCapacity, ms->window.dictLimit, ms->nextToUpdate);
    if (srcSize < MIN_CBLOCK_SIZE+ZSTD_blockHeaderSize+1) {
        ZSTD_ldm_skipSequences(&zc->externSeqStore, srcSize, zc->appliedParams.cParams.searchLength);
        return 0;   /* don't even attempt compression below a certain srcSize */
    }
    ZSTD_resetSeqStore(&(zc->seqStore));

    /* limited update after a very long match */
    {   const BYTE* const base = ms->window.base;
        const BYTE* const istart = (const BYTE*)src;
        const U32 current = (U32)(istart-base);
        if (current > ms->nextToUpdate + 384)
            ms->nextToUpdate = current - MIN(192, (U32)(current - ms->nextToUpdate - 384));
    }

    /* select and store sequences */
    {   U32 const extDict = ZSTD_window_hasExtDict(ms->window);
        size_t lastLLSize;
        {   int i;
            for (i = 0; i < ZSTD_REP_NUM; ++i)
                zc->blockState.nextCBlock->rep[i] = zc->blockState.prevCBlock->rep[i];
        }
        if (zc->externSeqStore.pos < zc->externSeqStore.size) {
            assert(!zc->appliedParams.ldmParams.enableLdm);
            /* Updates ldmSeqStore.pos */
            lastLLSize =
                ZSTD_ldm_blockCompress(&zc->externSeqStore,
                                       ms, &zc->seqStore,
                                       zc->blockState.nextCBlock->rep,
                                       &zc->appliedParams.cParams,
                                       src, srcSize, extDict);
            assert(zc->externSeqStore.pos <= zc->externSeqStore.size);
        } else if (zc->appliedParams.ldmParams.enableLdm) {
            rawSeqStore_t ldmSeqStore = {NULL, 0, 0, 0};

            ldmSeqStore.seq = zc->ldmSequences;
            ldmSeqStore.capacity = zc->maxNbLdmSequences;
            /* Updates ldmSeqStore.size */
            CHECK_F(ZSTD_ldm_generateSequences(&zc->ldmState, &ldmSeqStore,
                                               &zc->appliedParams.ldmParams,
                                               src, srcSize));
            /* Updates ldmSeqStore.pos */
            lastLLSize =
                ZSTD_ldm_blockCompress(&ldmSeqStore,
                                       ms, &zc->seqStore,
                                       zc->blockState.nextCBlock->rep,
                                       &zc->appliedParams.cParams,
                                       src, srcSize, extDict);
            assert(ldmSeqStore.pos == ldmSeqStore.size);
        } else {   /* not long range mode */
            ZSTD_blockCompressor const blockCompressor = ZSTD_selectBlockCompressor(zc->appliedParams.cParams.strategy, extDict);
            lastLLSize = blockCompressor(ms, &zc->seqStore, zc->blockState.nextCBlock->rep, &zc->appliedParams.cParams, src, srcSize);
        }
        {   const BYTE* const lastLiterals = (const BYTE*)src + srcSize - lastLLSize;
            ZSTD_storeLastLiterals(&zc->seqStore, lastLiterals, lastLLSize);
    }   }

    /* encode sequences and literals */
    {   size_t const cSize = ZSTD_compressSequences(&zc->seqStore,
                                &zc->blockState.prevCBlock->entropy, &zc->blockState.nextCBlock->entropy,
                                &zc->appliedParams,
                                dst, dstCapacity,
                                srcSize, zc->entropyWorkspace, zc->bmi2);
        if (ZSTD_isError(cSize) || cSize == 0) return cSize;
        /* confirm repcodes and entropy tables */
        {   ZSTD_compressedBlockState_t* const tmp = zc->blockState.prevCBlock;
            zc->blockState.prevCBlock = zc->blockState.nextCBlock;
            zc->blockState.nextCBlock = tmp;
        }
        return cSize;
    }
}


/*! ZSTD_compress_frameChunk() :
*   Compress a chunk of data into one or multiple blocks.
*   All blocks will be terminated, all input will be consumed.
*   Function will issue an error if there is not enough `dstCapacity` to hold the compressed content.
*   Frame is supposed already started (header already produced)
*   @return : compressed size, or an error code
*/
static size_t ZSTD_compress_frameChunk (ZSTD_CCtx* cctx,
                                     void* dst, size_t dstCapacity,
                               const void* src, size_t srcSize,
                                     U32 lastFrameChunk)
{
    size_t blockSize = cctx->blockSize;
    size_t remaining = srcSize;
    const BYTE* ip = (const BYTE*)src;
    BYTE* const ostart = (BYTE*)dst;
    BYTE* op = ostart;
    U32 const maxDist = (U32)1 << cctx->appliedParams.cParams.windowLog;
    assert(cctx->appliedParams.cParams.windowLog <= 31);

    DEBUGLOG(5, "ZSTD_compress_frameChunk (blockSize=%u)", (U32)blockSize);
    if (cctx->appliedParams.fParams.checksumFlag && srcSize)
        XXH64_update(&cctx->xxhState, src, srcSize);

    while (remaining) {
        ZSTD_matchState_t* const ms = &cctx->blockState.matchState;
        U32 const lastBlock = lastFrameChunk & (blockSize >= remaining);

        if (dstCapacity < ZSTD_blockHeaderSize + MIN_CBLOCK_SIZE)
            return ERROR(dstSize_tooSmall);   /* not enough space to store compressed block */
        if (remaining < blockSize) blockSize = remaining;

        if (ZSTD_window_needOverflowCorrection(ms->window, ip + blockSize)) {
            U32 const cycleLog = ZSTD_cycleLog(cctx->appliedParams.cParams.chainLog, cctx->appliedParams.cParams.strategy);
            U32 const correction = ZSTD_window_correctOverflow(&ms->window, cycleLog, maxDist, ip);
            ZSTD_STATIC_ASSERT(ZSTD_CHAINLOG_MAX <= 30);
            ZSTD_STATIC_ASSERT(ZSTD_WINDOWLOG_MAX_32 <= 30);
            ZSTD_STATIC_ASSERT(ZSTD_WINDOWLOG_MAX <= 31);

            ZSTD_reduceIndex(cctx, correction);
            if (ms->nextToUpdate < correction) ms->nextToUpdate = 0;
            else ms->nextToUpdate -= correction;
            ms->loadedDictEnd = 0;
        }
        ZSTD_window_enforceMaxDist(&ms->window, ip + blockSize, maxDist, &ms->loadedDictEnd);
        if (ms->nextToUpdate < ms->window.lowLimit) ms->nextToUpdate = ms->window.lowLimit;

        {   size_t cSize = ZSTD_compressBlock_internal(cctx,
                                op+ZSTD_blockHeaderSize, dstCapacity-ZSTD_blockHeaderSize,
                                ip, blockSize);
            if (ZSTD_isError(cSize)) return cSize;

            if (cSize == 0) {  /* block is not compressible */
                U32 const cBlockHeader24 = lastBlock + (((U32)bt_raw)<<1) + (U32)(blockSize << 3);
                if (blockSize + ZSTD_blockHeaderSize > dstCapacity) return ERROR(dstSize_tooSmall);
                MEM_writeLE32(op, cBlockHeader24);   /* 4th byte will be overwritten */
                memcpy(op + ZSTD_blockHeaderSize, ip, blockSize);
                cSize = ZSTD_blockHeaderSize + blockSize;
            } else {
                U32 const cBlockHeader24 = lastBlock + (((U32)bt_compressed)<<1) + (U32)(cSize << 3);
                MEM_writeLE24(op, cBlockHeader24);
                cSize += ZSTD_blockHeaderSize;
            }

            ip += blockSize;
            assert(remaining >= blockSize);
            remaining -= blockSize;
            op += cSize;
            assert(dstCapacity >= cSize);
            dstCapacity -= cSize;
            DEBUGLOG(5, "ZSTD_compress_frameChunk: adding a block of size %u",
                        (U32)cSize);
    }   }

    if (lastFrameChunk && (op>ostart)) cctx->stage = ZSTDcs_ending;
    return op-ostart;
}


static size_t ZSTD_writeFrameHeader(void* dst, size_t dstCapacity,
                                    ZSTD_CCtx_params params, U64 pledgedSrcSize, U32 dictID)
{   BYTE* const op = (BYTE*)dst;
    U32   const dictIDSizeCodeLength = (dictID>0) + (dictID>=256) + (dictID>=65536);   /* 0-3 */
    U32   const dictIDSizeCode = params.fParams.noDictIDFlag ? 0 : dictIDSizeCodeLength;   /* 0-3 */
    U32   const checksumFlag = params.fParams.checksumFlag>0;
    U32   const windowSize = (U32)1 << params.cParams.windowLog;
    U32   const singleSegment = params.fParams.contentSizeFlag && (windowSize >= pledgedSrcSize);
    BYTE  const windowLogByte = (BYTE)((params.cParams.windowLog - ZSTD_WINDOWLOG_ABSOLUTEMIN) << 3);
    U32   const fcsCode = params.fParams.contentSizeFlag ?
                     (pledgedSrcSize>=256) + (pledgedSrcSize>=65536+256) + (pledgedSrcSize>=0xFFFFFFFFU) : 0;  /* 0-3 */
    BYTE  const frameHeaderDecriptionByte = (BYTE)(dictIDSizeCode + (checksumFlag<<2) + (singleSegment<<5) + (fcsCode<<6) );
    size_t pos=0;

    if (dstCapacity < ZSTD_frameHeaderSize_max) return ERROR(dstSize_tooSmall);
    DEBUGLOG(4, "ZSTD_writeFrameHeader : dictIDFlag : %u ; dictID : %u ; dictIDSizeCode : %u",
                !params.fParams.noDictIDFlag, dictID,  dictIDSizeCode);

    if (params.format == ZSTD_f_zstd1) {
        MEM_writeLE32(dst, ZSTD_MAGICNUMBER);
        pos = 4;
    }
    op[pos++] = frameHeaderDecriptionByte;
    if (!singleSegment) op[pos++] = windowLogByte;
    switch(dictIDSizeCode)
    {
        default:  assert(0); /* impossible */
        case 0 : break;
        case 1 : op[pos] = (BYTE)(dictID); pos++; break;
        case 2 : MEM_writeLE16(op+pos, (U16)dictID); pos+=2; break;
        case 3 : MEM_writeLE32(op+pos, dictID); pos+=4; break;
    }
    switch(fcsCode)
    {
        default:  assert(0); /* impossible */
        case 0 : if (singleSegment) op[pos++] = (BYTE)(pledgedSrcSize); break;
        case 1 : MEM_writeLE16(op+pos, (U16)(pledgedSrcSize-256)); pos+=2; break;
        case 2 : MEM_writeLE32(op+pos, (U32)(pledgedSrcSize)); pos+=4; break;
        case 3 : MEM_writeLE64(op+pos, (U64)(pledgedSrcSize)); pos+=8; break;
    }
    return pos;
}

/* ZSTD_writeLastEmptyBlock() :
 * output an empty Block with end-of-frame mark to complete a frame
 * @return : size of data written into `dst` (== ZSTD_blockHeaderSize (defined in zstd_internal.h))
 *           or an error code if `dstCapcity` is too small (<ZSTD_blockHeaderSize)
 */
size_t ZSTD_writeLastEmptyBlock(void* dst, size_t dstCapacity)
{
    if (dstCapacity < ZSTD_blockHeaderSize) return ERROR(dstSize_tooSmall);
    {   U32 const cBlockHeader24 = 1 /*lastBlock*/ + (((U32)bt_raw)<<1);  /* 0 size */
        MEM_writeLE24(dst, cBlockHeader24);
        return ZSTD_blockHeaderSize;
    }
}

size_t ZSTD_referenceExternalSequences(ZSTD_CCtx* cctx, rawSeq* seq, size_t nbSeq)
{
    if (cctx->stage != ZSTDcs_init)
        return ERROR(stage_wrong);
    if (cctx->appliedParams.ldmParams.enableLdm)
        return ERROR(parameter_unsupported);
    cctx->externSeqStore.seq = seq;
    cctx->externSeqStore.size = nbSeq;
    cctx->externSeqStore.capacity = nbSeq;
    cctx->externSeqStore.pos = 0;
    return 0;
}


static size_t ZSTD_compressContinue_internal (ZSTD_CCtx* cctx,
                              void* dst, size_t dstCapacity,
                        const void* src, size_t srcSize,
                               U32 frame, U32 lastFrameChunk)
{
    ZSTD_matchState_t* ms = &cctx->blockState.matchState;
    size_t fhSize = 0;

    DEBUGLOG(5, "ZSTD_compressContinue_internal, stage: %u, srcSize: %u",
                cctx->stage, (U32)srcSize);
    if (cctx->stage==ZSTDcs_created) return ERROR(stage_wrong);   /* missing init (ZSTD_compressBegin) */

    if (frame && (cctx->stage==ZSTDcs_init)) {
        fhSize = ZSTD_writeFrameHeader(dst, dstCapacity, cctx->appliedParams,
                                       cctx->pledgedSrcSizePlusOne-1, cctx->dictID);
        if (ZSTD_isError(fhSize)) return fhSize;
        dstCapacity -= fhSize;
        dst = (char*)dst + fhSize;
        cctx->stage = ZSTDcs_ongoing;
    }

    if (!srcSize) return fhSize;  /* do not generate an empty block if no input */

    if (!ZSTD_window_update(&ms->window, src, srcSize)) {
        ms->nextToUpdate = ms->window.dictLimit;
    }
    if (cctx->appliedParams.ldmParams.enableLdm)
        ZSTD_window_update(&cctx->ldmState.window, src, srcSize);

    DEBUGLOG(5, "ZSTD_compressContinue_internal (blockSize=%u)", (U32)cctx->blockSize);
    {   size_t const cSize = frame ?
                             ZSTD_compress_frameChunk (cctx, dst, dstCapacity, src, srcSize, lastFrameChunk) :
                             ZSTD_compressBlock_internal (cctx, dst, dstCapacity, src, srcSize);
        if (ZSTD_isError(cSize)) return cSize;
        cctx->consumedSrcSize += srcSize;
        cctx->producedCSize += (cSize + fhSize);
        if (cctx->appliedParams.fParams.contentSizeFlag) {  /* control src size */
            if (cctx->consumedSrcSize+1 > cctx->pledgedSrcSizePlusOne) {
                DEBUGLOG(4, "error : pledgedSrcSize = %u, while realSrcSize >= %u",
                    (U32)cctx->pledgedSrcSizePlusOne-1, (U32)cctx->consumedSrcSize);
                return ERROR(srcSize_wrong);
            }
        }
        return cSize + fhSize;
    }
}

size_t ZSTD_compressContinue (ZSTD_CCtx* cctx,
                              void* dst, size_t dstCapacity,
                        const void* src, size_t srcSize)
{
    DEBUGLOG(5, "ZSTD_compressContinue (srcSize=%u)", (U32)srcSize);
    return ZSTD_compressContinue_internal(cctx, dst, dstCapacity, src, srcSize, 1 /* frame mode */, 0 /* last chunk */);
}


size_t ZSTD_getBlockSize(const ZSTD_CCtx* cctx)
{
    ZSTD_compressionParameters const cParams = cctx->appliedParams.cParams;
    assert(!ZSTD_checkCParams(cParams));
    return MIN (ZSTD_BLOCKSIZE_MAX, (U32)1 << cParams.windowLog);
}

size_t ZSTD_compressBlock(ZSTD_CCtx* cctx, void* dst, size_t dstCapacity, const void* src, size_t srcSize)
{
    size_t const blockSizeMax = ZSTD_getBlockSize(cctx);
    if (srcSize > blockSizeMax) return ERROR(srcSize_wrong);
    return ZSTD_compressContinue_internal(cctx, dst, dstCapacity, src, srcSize, 0 /* frame mode */, 0 /* last chunk */);
}

/*! ZSTD_loadDictionaryContent() :
 *  @return : 0, or an error code
 */
static size_t ZSTD_loadDictionaryContent(ZSTD_matchState_t* ms, ZSTD_CCtx_params const* params, const void* src, size_t srcSize)
{
    const BYTE* const ip = (const BYTE*) src;
    const BYTE* const iend = ip + srcSize;
    ZSTD_compressionParameters const* cParams = &params->cParams;

    ZSTD_window_update(&ms->window, src, srcSize);
    ms->loadedDictEnd = params->forceWindow ? 0 : (U32)(iend - ms->window.base);

    if (srcSize <= HASH_READ_SIZE) return 0;

    switch(params->cParams.strategy)
    {
    case ZSTD_fast:
        ZSTD_fillHashTable(ms, cParams, iend);
        break;
    case ZSTD_dfast:
        ZSTD_fillDoubleHashTable(ms, cParams, iend);
        break;

    case ZSTD_greedy:
    case ZSTD_lazy:
    case ZSTD_lazy2:
        if (srcSize >= HASH_READ_SIZE)
            ZSTD_insertAndFindFirstIndex(ms, cParams, iend-HASH_READ_SIZE);
        break;

    case ZSTD_btlazy2:   /* we want the dictionary table fully sorted */
    case ZSTD_btopt:
    case ZSTD_btultra:
        if (srcSize >= HASH_READ_SIZE)
            ZSTD_updateTree(ms, cParams, iend-HASH_READ_SIZE, iend);
        break;

    default:
        assert(0);  /* not possible : not a valid strategy id */
    }

    ms->nextToUpdate = (U32)(iend - ms->window.base);
    return 0;
}


/* Dictionaries that assign zero probability to symbols that show up causes problems
   when FSE encoding.  Refuse dictionaries that assign zero probability to symbols
   that we may encounter during compression.
   NOTE: This behavior is not standard and could be improved in the future. */
static size_t ZSTD_checkDictNCount(short* normalizedCounter, unsigned dictMaxSymbolValue, unsigned maxSymbolValue) {
    U32 s;
    if (dictMaxSymbolValue < maxSymbolValue) return ERROR(dictionary_corrupted);
    for (s = 0; s <= maxSymbolValue; ++s) {
        if (normalizedCounter[s] == 0) return ERROR(dictionary_corrupted);
    }
    return 0;
}


/* Dictionary format :
 * See :
 * https://github.com/facebook/zstd/blob/master/doc/zstd_compression_format.md#dictionary-format
 */
/*! ZSTD_loadZstdDictionary() :
 * @return : dictID, or an error code
 *  assumptions : magic number supposed already checked
 *                dictSize supposed > 8
 */
static size_t ZSTD_loadZstdDictionary(ZSTD_compressedBlockState_t* bs, ZSTD_matchState_t* ms, ZSTD_CCtx_params const* params, const void* dict, size_t dictSize, void* workspace)
{
    const BYTE* dictPtr = (const BYTE*)dict;
    const BYTE* const dictEnd = dictPtr + dictSize;
    short offcodeNCount[MaxOff+1];
    unsigned offcodeMaxValue = MaxOff;
    size_t dictID;

    ZSTD_STATIC_ASSERT(HUF_WORKSPACE_SIZE >= (1<<MAX(MLFSELog,LLFSELog)));

    dictPtr += 4;   /* skip magic number */
    dictID = params->fParams.noDictIDFlag ? 0 :  MEM_readLE32(dictPtr);
    dictPtr += 4;

    {   unsigned maxSymbolValue = 255;
        size_t const hufHeaderSize = HUF_readCTable((HUF_CElt*)bs->entropy.hufCTable, &maxSymbolValue, dictPtr, dictEnd-dictPtr);
        if (HUF_isError(hufHeaderSize)) return ERROR(dictionary_corrupted);
        if (maxSymbolValue < 255) return ERROR(dictionary_corrupted);
        dictPtr += hufHeaderSize;
    }

    {   unsigned offcodeLog;
        size_t const offcodeHeaderSize = FSE_readNCount(offcodeNCount, &offcodeMaxValue, &offcodeLog, dictPtr, dictEnd-dictPtr);
        if (FSE_isError(offcodeHeaderSize)) return ERROR(dictionary_corrupted);
        if (offcodeLog > OffFSELog) return ERROR(dictionary_corrupted);
        /* Defer checking offcodeMaxValue because we need to know the size of the dictionary content */
        CHECK_E( FSE_buildCTable_wksp(bs->entropy.offcodeCTable, offcodeNCount, offcodeMaxValue, offcodeLog, workspace, HUF_WORKSPACE_SIZE),
                 dictionary_corrupted);
        dictPtr += offcodeHeaderSize;
    }

    {   short matchlengthNCount[MaxML+1];
        unsigned matchlengthMaxValue = MaxML, matchlengthLog;
        size_t const matchlengthHeaderSize = FSE_readNCount(matchlengthNCount, &matchlengthMaxValue, &matchlengthLog, dictPtr, dictEnd-dictPtr);
        if (FSE_isError(matchlengthHeaderSize)) return ERROR(dictionary_corrupted);
        if (matchlengthLog > MLFSELog) return ERROR(dictionary_corrupted);
        /* Every match length code must have non-zero probability */
        CHECK_F( ZSTD_checkDictNCount(matchlengthNCount, matchlengthMaxValue, MaxML));
        CHECK_E( FSE_buildCTable_wksp(bs->entropy.matchlengthCTable, matchlengthNCount, matchlengthMaxValue, matchlengthLog, workspace, HUF_WORKSPACE_SIZE),
                 dictionary_corrupted);
        dictPtr += matchlengthHeaderSize;
    }

    {   short litlengthNCount[MaxLL+1];
        unsigned litlengthMaxValue = MaxLL, litlengthLog;
        size_t const litlengthHeaderSize = FSE_readNCount(litlengthNCount, &litlengthMaxValue, &litlengthLog, dictPtr, dictEnd-dictPtr);
        if (FSE_isError(litlengthHeaderSize)) return ERROR(dictionary_corrupted);
        if (litlengthLog > LLFSELog) return ERROR(dictionary_corrupted);
        /* Every literal length code must have non-zero probability */
        CHECK_F( ZSTD_checkDictNCount(litlengthNCount, litlengthMaxValue, MaxLL));
        CHECK_E( FSE_buildCTable_wksp(bs->entropy.litlengthCTable, litlengthNCount, litlengthMaxValue, litlengthLog, workspace, HUF_WORKSPACE_SIZE),
                 dictionary_corrupted);
        dictPtr += litlengthHeaderSize;
    }

    if (dictPtr+12 > dictEnd) return ERROR(dictionary_corrupted);
    bs->rep[0] = MEM_readLE32(dictPtr+0);
    bs->rep[1] = MEM_readLE32(dictPtr+4);
    bs->rep[2] = MEM_readLE32(dictPtr+8);
    dictPtr += 12;

    {   size_t const dictContentSize = (size_t)(dictEnd - dictPtr);
        U32 offcodeMax = MaxOff;
        if (dictContentSize <= ((U32)-1) - 128 KB) {
            U32 const maxOffset = (U32)dictContentSize + 128 KB; /* The maximum offset that must be supported */
            offcodeMax = ZSTD_highbit32(maxOffset); /* Calculate minimum offset code required to represent maxOffset */
        }
        /* All offset values <= dictContentSize + 128 KB must be representable */
        CHECK_F (ZSTD_checkDictNCount(offcodeNCount, offcodeMaxValue, MIN(offcodeMax, MaxOff)));
        /* All repCodes must be <= dictContentSize and != 0*/
        {   U32 u;
            for (u=0; u<3; u++) {
                if (bs->rep[u] == 0) return ERROR(dictionary_corrupted);
                if (bs->rep[u] > dictContentSize) return ERROR(dictionary_corrupted);
        }   }

        bs->entropy.hufCTable_repeatMode = HUF_repeat_valid;
        bs->entropy.offcode_repeatMode = FSE_repeat_valid;
        bs->entropy.matchlength_repeatMode = FSE_repeat_valid;
        bs->entropy.litlength_repeatMode = FSE_repeat_valid;
        CHECK_F(ZSTD_loadDictionaryContent(ms, params, dictPtr, dictContentSize));
        return dictID;
    }
}

/** ZSTD_compress_insertDictionary() :
*   @return : dictID, or an error code */
static size_t ZSTD_compress_insertDictionary(ZSTD_compressedBlockState_t* bs, ZSTD_matchState_t* ms,
                                             ZSTD_CCtx_params const* params,
                                       const void* dict, size_t dictSize,
                                             ZSTD_dictContentType_e dictContentType,
                                             void* workspace)
{
    DEBUGLOG(4, "ZSTD_compress_insertDictionary (dictSize=%u)", (U32)dictSize);
    if ((dict==NULL) || (dictSize<=8)) return 0;

    ZSTD_reset_compressedBlockState(bs);

    /* dict restricted modes */
    if (dictContentType == ZSTD_dct_rawContent)
        return ZSTD_loadDictionaryContent(ms, params, dict, dictSize);

    if (MEM_readLE32(dict) != ZSTD_MAGIC_DICTIONARY) {
        if (dictContentType == ZSTD_dct_auto) {
            DEBUGLOG(4, "raw content dictionary detected");
            return ZSTD_loadDictionaryContent(ms, params, dict, dictSize);
        }
        if (dictContentType == ZSTD_dct_fullDict)
            return ERROR(dictionary_wrong);
        assert(0);   /* impossible */
    }

    /* dict as full zstd dictionary */
    return ZSTD_loadZstdDictionary(bs, ms, params, dict, dictSize, workspace);
}

/*! ZSTD_compressBegin_internal() :
 * @return : 0, or an error code */
size_t ZSTD_compressBegin_internal(ZSTD_CCtx* cctx,
                             const void* dict, size_t dictSize,
                             ZSTD_dictContentType_e dictContentType,
                             const ZSTD_CDict* cdict,
                             ZSTD_CCtx_params params, U64 pledgedSrcSize,
                             ZSTD_buffered_policy_e zbuff)
{
    DEBUGLOG(4, "ZSTD_compressBegin_internal: wlog=%u", params.cParams.windowLog);
    /* params are supposed to be fully validated at this point */
    assert(!ZSTD_isError(ZSTD_checkCParams(params.cParams)));
    assert(!((dict) && (cdict)));  /* either dict or cdict, not both */

    if (cdict && cdict->dictContentSize>0) {
        cctx->requestedParams = params;
        return ZSTD_resetCCtx_usingCDict(cctx, cdict, params.cParams.windowLog,
                                         params.fParams, pledgedSrcSize, zbuff);
    }

    CHECK_F( ZSTD_resetCCtx_internal(cctx, params, pledgedSrcSize,
                                     ZSTDcrp_continue, zbuff) );
    {
        size_t const dictID = ZSTD_compress_insertDictionary(
                cctx->blockState.prevCBlock, &cctx->blockState.matchState,
                &params, dict, dictSize, dictContentType, cctx->entropyWorkspace);
        if (ZSTD_isError(dictID)) return dictID;
        assert(dictID <= (size_t)(U32)-1);
        cctx->dictID = (U32)dictID;
    }
    return 0;
}

size_t ZSTD_compressBegin_advanced_internal(ZSTD_CCtx* cctx,
                                    const void* dict, size_t dictSize,
                                    ZSTD_dictContentType_e dictContentType,
                                    const ZSTD_CDict* cdict,
                                    ZSTD_CCtx_params params,
                                    unsigned long long pledgedSrcSize)
{
    DEBUGLOG(4, "ZSTD_compressBegin_advanced_internal: wlog=%u", params.cParams.windowLog);
    /* compression parameters verification and optimization */
    CHECK_F( ZSTD_checkCParams(params.cParams) );
    return ZSTD_compressBegin_internal(cctx,
                                       dict, dictSize, dictContentType,
                                       cdict,
                                       params, pledgedSrcSize,
                                       ZSTDb_not_buffered);
}

/*! ZSTD_compressBegin_advanced() :
*   @return : 0, or an error code */
size_t ZSTD_compressBegin_advanced(ZSTD_CCtx* cctx,
                             const void* dict, size_t dictSize,
                                   ZSTD_parameters params, unsigned long long pledgedSrcSize)
{
    ZSTD_CCtx_params const cctxParams =
            ZSTD_assignParamsToCCtxParams(cctx->requestedParams, params);
    return ZSTD_compressBegin_advanced_internal(cctx,
                                            dict, dictSize, ZSTD_dct_auto,
                                            NULL /*cdict*/,
                                            cctxParams, pledgedSrcSize);
}

size_t ZSTD_compressBegin_usingDict(ZSTD_CCtx* cctx, const void* dict, size_t dictSize, int compressionLevel)
{
    ZSTD_parameters const params = ZSTD_getParams(compressionLevel, ZSTD_CONTENTSIZE_UNKNOWN, dictSize);
    ZSTD_CCtx_params const cctxParams =
            ZSTD_assignParamsToCCtxParams(cctx->requestedParams, params);
    DEBUGLOG(4, "ZSTD_compressBegin_usingDict (dictSize=%u)", (U32)dictSize);
    return ZSTD_compressBegin_internal(cctx, dict, dictSize, ZSTD_dct_auto, NULL,
                                       cctxParams, ZSTD_CONTENTSIZE_UNKNOWN, ZSTDb_not_buffered);
}

size_t ZSTD_compressBegin(ZSTD_CCtx* cctx, int compressionLevel)
{
    return ZSTD_compressBegin_usingDict(cctx, NULL, 0, compressionLevel);
}


/*! ZSTD_writeEpilogue() :
*   Ends a frame.
*   @return : nb of bytes written into dst (or an error code) */
static size_t ZSTD_writeEpilogue(ZSTD_CCtx* cctx, void* dst, size_t dstCapacity)
{
    BYTE* const ostart = (BYTE*)dst;
    BYTE* op = ostart;
    size_t fhSize = 0;

    DEBUGLOG(4, "ZSTD_writeEpilogue");
    if (cctx->stage == ZSTDcs_created) return ERROR(stage_wrong);  /* init missing */

    /* special case : empty frame */
    if (cctx->stage == ZSTDcs_init) {
        fhSize = ZSTD_writeFrameHeader(dst, dstCapacity, cctx->appliedParams, 0, 0);
        if (ZSTD_isError(fhSize)) return fhSize;
        dstCapacity -= fhSize;
        op += fhSize;
        cctx->stage = ZSTDcs_ongoing;
    }

    if (cctx->stage != ZSTDcs_ending) {
        /* write one last empty block, make it the "last" block */
        U32 const cBlockHeader24 = 1 /* last block */ + (((U32)bt_raw)<<1) + 0;
        if (dstCapacity<4) return ERROR(dstSize_tooSmall);
        MEM_writeLE32(op, cBlockHeader24);
        op += ZSTD_blockHeaderSize;
        dstCapacity -= ZSTD_blockHeaderSize;
    }

    if (cctx->appliedParams.fParams.checksumFlag) {
        U32 const checksum = (U32) XXH64_digest(&cctx->xxhState);
        if (dstCapacity<4) return ERROR(dstSize_tooSmall);
        DEBUGLOG(4, "ZSTD_writeEpilogue: write checksum : %08X", checksum);
        MEM_writeLE32(op, checksum);
        op += 4;
    }

    cctx->stage = ZSTDcs_created;  /* return to "created but no init" status */
    return op-ostart;
}

size_t ZSTD_compressEnd (ZSTD_CCtx* cctx,
                         void* dst, size_t dstCapacity,
                   const void* src, size_t srcSize)
{
    size_t endResult;
    size_t const cSize = ZSTD_compressContinue_internal(cctx,
                                dst, dstCapacity, src, srcSize,
                                1 /* frame mode */, 1 /* last chunk */);
    if (ZSTD_isError(cSize)) return cSize;
    endResult = ZSTD_writeEpilogue(cctx, (char*)dst + cSize, dstCapacity-cSize);
    if (ZSTD_isError(endResult)) return endResult;
    if (cctx->appliedParams.fParams.contentSizeFlag) {  /* control src size */
        DEBUGLOG(4, "end of frame : controlling src size");
        if (cctx->pledgedSrcSizePlusOne != cctx->consumedSrcSize+1) {
            DEBUGLOG(4, "error : pledgedSrcSize = %u, while realSrcSize = %u",
                (U32)cctx->pledgedSrcSizePlusOne-1, (U32)cctx->consumedSrcSize);
            return ERROR(srcSize_wrong);
    }   }
    return cSize + endResult;
}


static size_t ZSTD_compress_internal (ZSTD_CCtx* cctx,
                               void* dst, size_t dstCapacity,
                         const void* src, size_t srcSize,
                         const void* dict,size_t dictSize,
                               ZSTD_parameters params)
{
    ZSTD_CCtx_params const cctxParams =
            ZSTD_assignParamsToCCtxParams(cctx->requestedParams, params);
    DEBUGLOG(4, "ZSTD_compress_internal");
    return ZSTD_compress_advanced_internal(cctx,
                                          dst, dstCapacity,
                                          src, srcSize,
                                          dict, dictSize,
                                          cctxParams);
}

size_t ZSTD_compress_advanced (ZSTD_CCtx* ctx,
                               void* dst, size_t dstCapacity,
                         const void* src, size_t srcSize,
                         const void* dict,size_t dictSize,
                               ZSTD_parameters params)
{
    DEBUGLOG(4, "ZSTD_compress_advanced");
    CHECK_F(ZSTD_checkCParams(params.cParams));
    return ZSTD_compress_internal(ctx, dst, dstCapacity, src, srcSize, dict, dictSize, params);
}

/* Internal */
size_t ZSTD_compress_advanced_internal(
        ZSTD_CCtx* cctx,
        void* dst, size_t dstCapacity,
        const void* src, size_t srcSize,
        const void* dict,size_t dictSize,
        ZSTD_CCtx_params params)
{
    DEBUGLOG(4, "ZSTD_compress_advanced_internal (srcSize:%u)",
                (U32)srcSize);
    CHECK_F( ZSTD_compressBegin_internal(cctx, dict, dictSize, ZSTD_dct_auto, NULL,
                                         params, srcSize, ZSTDb_not_buffered) );
    return ZSTD_compressEnd(cctx, dst, dstCapacity, src, srcSize);
}

size_t ZSTD_compress_usingDict(ZSTD_CCtx* cctx, void* dst, size_t dstCapacity, const void* src, size_t srcSize,
                               const void* dict, size_t dictSize, int compressionLevel)
{
    ZSTD_parameters const params = ZSTD_getParams(compressionLevel, srcSize ? srcSize : 1, dict ? dictSize : 0);
    ZSTD_CCtx_params cctxParams = ZSTD_assignParamsToCCtxParams(cctx->requestedParams, params);
    assert(params.fParams.contentSizeFlag == 1);
    ZSTD_CCtxParam_setParameter(&cctxParams, ZSTD_p_compressLiterals, compressionLevel>=0);
    return ZSTD_compress_advanced_internal(cctx, dst, dstCapacity, src, srcSize, dict, dictSize, cctxParams);
}

size_t ZSTD_compressCCtx (ZSTD_CCtx* cctx, void* dst, size_t dstCapacity, const void* src, size_t srcSize, int compressionLevel)
{
    DEBUGLOG(4, "ZSTD_compressCCtx (srcSize=%u)", (U32)srcSize);
    return ZSTD_compress_usingDict(cctx, dst, dstCapacity, src, srcSize, NULL, 0, compressionLevel);
}

size_t ZSTD_compress(void* dst, size_t dstCapacity, const void* src, size_t srcSize, int compressionLevel)
{
    size_t result;
    ZSTD_CCtx ctxBody;
    memset(&ctxBody, 0, sizeof(ctxBody));
    ctxBody.customMem = ZSTD_defaultCMem;
    result = ZSTD_compressCCtx(&ctxBody, dst, dstCapacity, src, srcSize, compressionLevel);
    ZSTD_free(ctxBody.workSpace, ZSTD_defaultCMem);  /* can't free ctxBody itself, as it's on stack; free only heap content */
    return result;
}


/* =====  Dictionary API  ===== */

/*! ZSTD_estimateCDictSize_advanced() :
 *  Estimate amount of memory that will be needed to create a dictionary with following arguments */
size_t ZSTD_estimateCDictSize_advanced(
        size_t dictSize, ZSTD_compressionParameters cParams,
        ZSTD_dictLoadMethod_e dictLoadMethod)
{
    DEBUGLOG(5, "sizeof(ZSTD_CDict) : %u", (U32)sizeof(ZSTD_CDict));
    return sizeof(ZSTD_CDict) + HUF_WORKSPACE_SIZE + ZSTD_sizeof_matchState(&cParams, /* forCCtx */ 0)
           + (dictLoadMethod == ZSTD_dlm_byRef ? 0 : dictSize);
}

size_t ZSTD_estimateCDictSize(size_t dictSize, int compressionLevel)
{
    ZSTD_compressionParameters const cParams = ZSTD_getCParams(compressionLevel, 0, dictSize);
    return ZSTD_estimateCDictSize_advanced(dictSize, cParams, ZSTD_dlm_byCopy);
}

size_t ZSTD_sizeof_CDict(const ZSTD_CDict* cdict)
{
    if (cdict==NULL) return 0;   /* support sizeof on NULL */
    DEBUGLOG(5, "sizeof(*cdict) : %u", (U32)sizeof(*cdict));
    return cdict->workspaceSize + (cdict->dictBuffer ? cdict->dictContentSize : 0) + sizeof(*cdict);
}

static size_t ZSTD_initCDict_internal(
                    ZSTD_CDict* cdict,
              const void* dictBuffer, size_t dictSize,
                    ZSTD_dictLoadMethod_e dictLoadMethod,
                    ZSTD_dictContentType_e dictContentType,
                    ZSTD_compressionParameters cParams)
{
<<<<<<< HEAD
    DEBUGLOG(3, "ZSTD_initCDict_internal, mode %u", (U32)dictContentType);
=======
    DEBUGLOG(3, "ZSTD_initCDict_internal, mode %u", (U32)dictMode);
    assert(!ZSTD_checkCParams(cParams));
>>>>>>> 87b0cf05
    cdict->cParams = cParams;
    if ((dictLoadMethod == ZSTD_dlm_byRef) || (!dictBuffer) || (!dictSize)) {
        cdict->dictBuffer = NULL;
        cdict->dictContent = dictBuffer;
    } else {
        void* const internalBuffer = ZSTD_malloc(dictSize, cdict->customMem);
        cdict->dictBuffer = internalBuffer;
        cdict->dictContent = internalBuffer;
        if (!internalBuffer) return ERROR(memory_allocation);
        memcpy(internalBuffer, dictBuffer, dictSize);
    }
    cdict->dictContentSize = dictSize;

    /* Reset the state to no dictionary */
    ZSTD_reset_compressedBlockState(&cdict->cBlockState);
    {   void* const end = ZSTD_reset_matchState(
                &cdict->matchState,
                (U32*)cdict->workspace + HUF_WORKSPACE_SIZE_U32,
                &cParams, ZSTDcrp_continue, /* forCCtx */ 0);
        assert(end == (char*)cdict->workspace + cdict->workspaceSize);
        (void)end;
    }
    /* (Maybe) load the dictionary
     * Skips loading the dictionary if it is <= 8 bytes.
     */
    {   ZSTD_CCtx_params params;
        memset(&params, 0, sizeof(params));
        params.compressionLevel = ZSTD_CLEVEL_DEFAULT;
        params.fParams.contentSizeFlag = 1;
        params.cParams = cParams;
        {   size_t const dictID = ZSTD_compress_insertDictionary(
                    &cdict->cBlockState, &cdict->matchState, &params,
                    cdict->dictContent, cdict->dictContentSize,
                    dictContentType, cdict->workspace);
            if (ZSTD_isError(dictID)) return dictID;
            assert(dictID <= (size_t)(U32)-1);
            cdict->dictID = (U32)dictID;
        }
    }

    return 0;
}

ZSTD_CDict* ZSTD_createCDict_advanced(const void* dictBuffer, size_t dictSize,
                                      ZSTD_dictLoadMethod_e dictLoadMethod,
                                      ZSTD_dictContentType_e dictContentType,
                                      ZSTD_compressionParameters cParams, ZSTD_customMem customMem)
{
    DEBUGLOG(3, "ZSTD_createCDict_advanced, mode %u", (U32)dictContentType);
    if (!customMem.customAlloc ^ !customMem.customFree) return NULL;

    {   ZSTD_CDict* const cdict = (ZSTD_CDict*)ZSTD_malloc(sizeof(ZSTD_CDict), customMem);
        size_t const workspaceSize = HUF_WORKSPACE_SIZE + ZSTD_sizeof_matchState(&cParams, /* forCCtx */ 0);
        void* const workspace = ZSTD_malloc(workspaceSize, customMem);

        if (!cdict || !workspace) {
            ZSTD_free(cdict, customMem);
            ZSTD_free(workspace, customMem);
            return NULL;
        }
        cdict->customMem = customMem;
        cdict->workspace = workspace;
        cdict->workspaceSize = workspaceSize;
        if (ZSTD_isError( ZSTD_initCDict_internal(cdict,
                                        dictBuffer, dictSize,
                                        dictLoadMethod, dictContentType,
                                        cParams) )) {
            ZSTD_freeCDict(cdict);
            return NULL;
        }

        return cdict;
    }
}

ZSTD_CDict* ZSTD_createCDict(const void* dict, size_t dictSize, int compressionLevel)
{
    ZSTD_compressionParameters cParams = ZSTD_getCParams(compressionLevel, 0, dictSize);
    return ZSTD_createCDict_advanced(dict, dictSize,
                                     ZSTD_dlm_byCopy, ZSTD_dct_auto,
                                     cParams, ZSTD_defaultCMem);
}

ZSTD_CDict* ZSTD_createCDict_byReference(const void* dict, size_t dictSize, int compressionLevel)
{
    ZSTD_compressionParameters cParams = ZSTD_getCParams(compressionLevel, 0, dictSize);
    return ZSTD_createCDict_advanced(dict, dictSize,
                                     ZSTD_dlm_byRef, ZSTD_dct_auto,
                                     cParams, ZSTD_defaultCMem);
}

size_t ZSTD_freeCDict(ZSTD_CDict* cdict)
{
    if (cdict==NULL) return 0;   /* support free on NULL */
    {   ZSTD_customMem const cMem = cdict->customMem;
        ZSTD_free(cdict->workspace, cMem);
        ZSTD_free(cdict->dictBuffer, cMem);
        ZSTD_free(cdict, cMem);
        return 0;
    }
}

/*! ZSTD_initStaticCDict_advanced() :
 *  Generate a digested dictionary in provided memory area.
 *  workspace: The memory area to emplace the dictionary into.
 *             Provided pointer must 8-bytes aligned.
 *             It must outlive dictionary usage.
 *  workspaceSize: Use ZSTD_estimateCDictSize()
 *                 to determine how large workspace must be.
 *  cParams : use ZSTD_getCParams() to transform a compression level
 *            into its relevants cParams.
 * @return : pointer to ZSTD_CDict*, or NULL if error (size too small)
 *  Note : there is no corresponding "free" function.
 *         Since workspace was allocated externally, it must be freed externally.
 */
const ZSTD_CDict* ZSTD_initStaticCDict(
                                 void* workspace, size_t workspaceSize,
                           const void* dict, size_t dictSize,
                                 ZSTD_dictLoadMethod_e dictLoadMethod,
                                 ZSTD_dictContentType_e dictContentType,
                                 ZSTD_compressionParameters cParams)
{
    size_t const matchStateSize = ZSTD_sizeof_matchState(&cParams, /* forCCtx */ 0);
    size_t const neededSize = sizeof(ZSTD_CDict) + (dictLoadMethod == ZSTD_dlm_byRef ? 0 : dictSize)
                            + HUF_WORKSPACE_SIZE + matchStateSize;
    ZSTD_CDict* const cdict = (ZSTD_CDict*) workspace;
    void* ptr;
    if ((size_t)workspace & 7) return NULL;  /* 8-aligned */
    DEBUGLOG(4, "(workspaceSize < neededSize) : (%u < %u) => %u",
        (U32)workspaceSize, (U32)neededSize, (U32)(workspaceSize < neededSize));
    if (workspaceSize < neededSize) return NULL;

    if (dictLoadMethod == ZSTD_dlm_byCopy) {
        memcpy(cdict+1, dict, dictSize);
        dict = cdict+1;
        ptr = (char*)workspace + sizeof(ZSTD_CDict) + dictSize;
    } else {
        ptr = cdict+1;
    }
    cdict->workspace = ptr;
    cdict->workspaceSize = HUF_WORKSPACE_SIZE + matchStateSize;

    if (ZSTD_isError( ZSTD_initCDict_internal(cdict,
                                              dict, dictSize,
                                              ZSTD_dlm_byRef, dictContentType,
                                              cParams) ))
        return NULL;

    return cdict;
}

ZSTD_compressionParameters ZSTD_getCParamsFromCDict(const ZSTD_CDict* cdict)
{
    assert(cdict != NULL);
    return cdict->cParams;
}

/* ZSTD_compressBegin_usingCDict_advanced() :
 * cdict must be != NULL */
size_t ZSTD_compressBegin_usingCDict_advanced(
    ZSTD_CCtx* const cctx, const ZSTD_CDict* const cdict,
    ZSTD_frameParameters const fParams, unsigned long long const pledgedSrcSize)
{
    DEBUGLOG(4, "ZSTD_compressBegin_usingCDict_advanced");
    if (cdict==NULL) return ERROR(dictionary_wrong);
    {   ZSTD_CCtx_params params = cctx->requestedParams;
        params.cParams = ZSTD_getCParamsFromCDict(cdict);
        /* Increase window log to fit the entire dictionary and source if the
         * source size is known. Limit the increase to 19, which is the
         * window log for compression level 1 with the largest source size.
         */
        if (pledgedSrcSize != ZSTD_CONTENTSIZE_UNKNOWN) {
            U32 const limitedSrcSize = (U32)MIN(pledgedSrcSize, 1U << 19);
            U32 const limitedSrcLog = limitedSrcSize > 1 ? ZSTD_highbit32(limitedSrcSize - 1) + 1 : 1;
            params.cParams.windowLog = MAX(params.cParams.windowLog, limitedSrcLog);
        }
        params.fParams = fParams;
        return ZSTD_compressBegin_internal(cctx,
                                           NULL, 0, ZSTD_dct_auto,
                                           cdict,
                                           params, pledgedSrcSize,
                                           ZSTDb_not_buffered);
    }
}

/* ZSTD_compressBegin_usingCDict() :
 * pledgedSrcSize=0 means "unknown"
 * if pledgedSrcSize>0, it will enable contentSizeFlag */
size_t ZSTD_compressBegin_usingCDict(ZSTD_CCtx* cctx, const ZSTD_CDict* cdict)
{
    ZSTD_frameParameters const fParams = { 0 /*content*/, 0 /*checksum*/, 0 /*noDictID*/ };
    DEBUGLOG(4, "ZSTD_compressBegin_usingCDict : dictIDFlag == %u", !fParams.noDictIDFlag);
    return ZSTD_compressBegin_usingCDict_advanced(cctx, cdict, fParams, 0);
}

size_t ZSTD_compress_usingCDict_advanced(ZSTD_CCtx* cctx,
                                void* dst, size_t dstCapacity,
                                const void* src, size_t srcSize,
                                const ZSTD_CDict* cdict, ZSTD_frameParameters fParams)
{
    CHECK_F (ZSTD_compressBegin_usingCDict_advanced(cctx, cdict, fParams, srcSize));   /* will check if cdict != NULL */
    return ZSTD_compressEnd(cctx, dst, dstCapacity, src, srcSize);
}

/*! ZSTD_compress_usingCDict() :
 *  Compression using a digested Dictionary.
 *  Faster startup than ZSTD_compress_usingDict(), recommended when same dictionary is used multiple times.
 *  Note that compression parameters are decided at CDict creation time
 *  while frame parameters are hardcoded */
size_t ZSTD_compress_usingCDict(ZSTD_CCtx* cctx,
                                void* dst, size_t dstCapacity,
                                const void* src, size_t srcSize,
                                const ZSTD_CDict* cdict)
{
    ZSTD_frameParameters const fParams = { 1 /*content*/, 0 /*checksum*/, 0 /*noDictID*/ };
    return ZSTD_compress_usingCDict_advanced(cctx, dst, dstCapacity, src, srcSize, cdict, fParams);
}



/* ******************************************************************
*  Streaming
********************************************************************/

ZSTD_CStream* ZSTD_createCStream(void)
{
    DEBUGLOG(3, "ZSTD_createCStream");
    return ZSTD_createCStream_advanced(ZSTD_defaultCMem);
}

ZSTD_CStream* ZSTD_initStaticCStream(void *workspace, size_t workspaceSize)
{
    return ZSTD_initStaticCCtx(workspace, workspaceSize);
}

ZSTD_CStream* ZSTD_createCStream_advanced(ZSTD_customMem customMem)
{   /* CStream and CCtx are now same object */
    return ZSTD_createCCtx_advanced(customMem);
}

size_t ZSTD_freeCStream(ZSTD_CStream* zcs)
{
    return ZSTD_freeCCtx(zcs);   /* same object */
}



/*======   Initialization   ======*/

size_t ZSTD_CStreamInSize(void)  { return ZSTD_BLOCKSIZE_MAX; }

size_t ZSTD_CStreamOutSize(void)
{
    return ZSTD_compressBound(ZSTD_BLOCKSIZE_MAX) + ZSTD_blockHeaderSize + 4 /* 32-bits hash */ ;
}

static size_t ZSTD_resetCStream_internal(ZSTD_CStream* cctx,
                    const void* const dict, size_t const dictSize, ZSTD_dictContentType_e const dictContentType,
                    const ZSTD_CDict* const cdict,
                    ZSTD_CCtx_params const params, unsigned long long const pledgedSrcSize)
{
    DEBUGLOG(4, "ZSTD_resetCStream_internal (disableLiteralCompression=%i)",
                params.disableLiteralCompression);
    /* params are supposed to be fully validated at this point */
    assert(!ZSTD_isError(ZSTD_checkCParams(params.cParams)));
    assert(!((dict) && (cdict)));  /* either dict or cdict, not both */

    CHECK_F( ZSTD_compressBegin_internal(cctx,
                                         dict, dictSize, dictContentType,
                                         cdict,
                                         params, pledgedSrcSize,
                                         ZSTDb_buffered) );

    cctx->inToCompress = 0;
    cctx->inBuffPos = 0;
    cctx->inBuffTarget = cctx->blockSize
                      + (cctx->blockSize == pledgedSrcSize);   /* for small input: avoid automatic flush on reaching end of block, since it would require to add a 3-bytes null block to end frame */
    cctx->outBuffContentSize = cctx->outBuffFlushedSize = 0;
    cctx->streamStage = zcss_load;
    cctx->frameEnded = 0;
    return 0;   /* ready to go */
}

/* ZSTD_resetCStream():
 * pledgedSrcSize == 0 means "unknown" */
size_t ZSTD_resetCStream(ZSTD_CStream* zcs, unsigned long long pledgedSrcSize)
{
    ZSTD_CCtx_params params = zcs->requestedParams;
    DEBUGLOG(4, "ZSTD_resetCStream: pledgedSrcSize = %u", (U32)pledgedSrcSize);
    if (pledgedSrcSize==0) pledgedSrcSize = ZSTD_CONTENTSIZE_UNKNOWN;
    params.fParams.contentSizeFlag = 1;
<<<<<<< HEAD
    params.cParams = ZSTD_getCParamsFromCCtxParams(params, pledgedSrcSize, 0);
    return ZSTD_resetCStream_internal(zcs, NULL, 0, ZSTD_dct_auto, zcs->cdict, params, pledgedSrcSize);
=======
    params.cParams = ZSTD_getCParamsFromCCtxParams(&params, pledgedSrcSize, 0);
    return ZSTD_resetCStream_internal(zcs, NULL, 0, ZSTD_dm_auto, zcs->cdict, params, pledgedSrcSize);
>>>>>>> 87b0cf05
}

/*! ZSTD_initCStream_internal() :
 *  Note : for lib/compress only. Used by zstdmt_compress.c.
 *  Assumption 1 : params are valid
 *  Assumption 2 : either dict, or cdict, is defined, not both */
size_t ZSTD_initCStream_internal(ZSTD_CStream* zcs,
                    const void* dict, size_t dictSize, const ZSTD_CDict* cdict,
                    ZSTD_CCtx_params params, unsigned long long pledgedSrcSize)
{
    DEBUGLOG(4, "ZSTD_initCStream_internal");
    assert(!ZSTD_isError(ZSTD_checkCParams(params.cParams)));
    assert(!((dict) && (cdict)));  /* either dict or cdict, not both */

    if (dict && dictSize >= 8) {
        DEBUGLOG(4, "loading dictionary of size %u", (U32)dictSize);
        if (zcs->staticSize) {   /* static CCtx : never uses malloc */
            /* incompatible with internal cdict creation */
            return ERROR(memory_allocation);
        }
        ZSTD_freeCDict(zcs->cdictLocal);
        zcs->cdictLocal = ZSTD_createCDict_advanced(dict, dictSize,
                                            ZSTD_dlm_byCopy, ZSTD_dct_auto,
                                            params.cParams, zcs->customMem);
        zcs->cdict = zcs->cdictLocal;
        if (zcs->cdictLocal == NULL) return ERROR(memory_allocation);
    } else {
        if (cdict) {
            params.cParams = ZSTD_getCParamsFromCDict(cdict);  /* cParams are enforced from cdict; it includes windowLog */
        }
        ZSTD_freeCDict(zcs->cdictLocal);
        zcs->cdictLocal = NULL;
        zcs->cdict = cdict;
    }

<<<<<<< HEAD
    params.compressionLevel = ZSTD_CLEVEL_CUSTOM; /* enforce usage of cParams, instead of a dynamic derivation from cLevel (but does that happen ?) */
    zcs->requestedParams = params;

    return ZSTD_resetCStream_internal(zcs, NULL, 0, ZSTD_dct_auto, zcs->cdict, params, pledgedSrcSize);
=======
    return ZSTD_resetCStream_internal(zcs, NULL, 0, ZSTD_dm_auto, zcs->cdict, params, pledgedSrcSize);
>>>>>>> 87b0cf05
}

/* ZSTD_initCStream_usingCDict_advanced() :
 * same as ZSTD_initCStream_usingCDict(), with control over frame parameters */
size_t ZSTD_initCStream_usingCDict_advanced(ZSTD_CStream* zcs,
                                            const ZSTD_CDict* cdict,
                                            ZSTD_frameParameters fParams,
                                            unsigned long long pledgedSrcSize)
{
    DEBUGLOG(4, "ZSTD_initCStream_usingCDict_advanced");
    if (!cdict) return ERROR(dictionary_wrong); /* cannot handle NULL cdict (does not know what to do) */
    {   ZSTD_CCtx_params params = zcs->requestedParams;
        params.cParams = ZSTD_getCParamsFromCDict(cdict);
        params.fParams = fParams;
        return ZSTD_initCStream_internal(zcs,
                                NULL, 0, cdict,
                                params, pledgedSrcSize);
    }
}

/* note : cdict must outlive compression session */
size_t ZSTD_initCStream_usingCDict(ZSTD_CStream* zcs, const ZSTD_CDict* cdict)
{
    ZSTD_frameParameters const fParams = { 0 /* contentSizeFlag */, 0 /* checksum */, 0 /* hideDictID */ };
    DEBUGLOG(4, "ZSTD_initCStream_usingCDict");
    return ZSTD_initCStream_usingCDict_advanced(zcs, cdict, fParams, ZSTD_CONTENTSIZE_UNKNOWN);  /* note : will check that cdict != NULL */
}


/* ZSTD_initCStream_advanced() :
 * pledgedSrcSize must be exact.
 * if srcSize is not known at init time, use value ZSTD_CONTENTSIZE_UNKNOWN.
 * dict is loaded with default parameters ZSTD_dm_auto and ZSTD_dlm_byCopy. */
size_t ZSTD_initCStream_advanced(ZSTD_CStream* zcs,
                                 const void* dict, size_t dictSize,
                                 ZSTD_parameters params, unsigned long long pledgedSrcSize)
{
    DEBUGLOG(4, "ZSTD_initCStream_advanced: pledgedSrcSize=%u, flag=%u",
                (U32)pledgedSrcSize, params.fParams.contentSizeFlag);
    CHECK_F( ZSTD_checkCParams(params.cParams) );
    if ((pledgedSrcSize==0) && (params.fParams.contentSizeFlag==0)) pledgedSrcSize = ZSTD_CONTENTSIZE_UNKNOWN;  /* for compatibility with older programs relying on this behavior. Users should now specify ZSTD_CONTENTSIZE_UNKNOWN. This line will be removed in the future. */
    {   ZSTD_CCtx_params const cctxParams = ZSTD_assignParamsToCCtxParams(zcs->requestedParams, params);
        return ZSTD_initCStream_internal(zcs, dict, dictSize, NULL /*cdict*/, cctxParams, pledgedSrcSize);
    }
}

size_t ZSTD_initCStream_usingDict(ZSTD_CStream* zcs, const void* dict, size_t dictSize, int compressionLevel)
{
    ZSTD_parameters const params = ZSTD_getParams(compressionLevel, 0, dictSize);
    ZSTD_CCtx_params const cctxParams =
            ZSTD_assignParamsToCCtxParams(zcs->requestedParams, params);
    return ZSTD_initCStream_internal(zcs, dict, dictSize, NULL, cctxParams, ZSTD_CONTENTSIZE_UNKNOWN);
}

size_t ZSTD_initCStream_srcSize(ZSTD_CStream* zcs, int compressionLevel, unsigned long long pss)
{
    U64 const pledgedSrcSize = (pss==0) ? ZSTD_CONTENTSIZE_UNKNOWN : pss;  /* temporary : 0 interpreted as "unknown" during transition period. Users willing to specify "unknown" **must** use ZSTD_CONTENTSIZE_UNKNOWN. `0` will be interpreted as "empty" in the future */
    ZSTD_parameters const params = ZSTD_getParams(compressionLevel, pledgedSrcSize, 0);
    ZSTD_CCtx_params const cctxParams = ZSTD_assignParamsToCCtxParams(zcs->requestedParams, params);
    return ZSTD_initCStream_internal(zcs, NULL, 0, NULL, cctxParams, pledgedSrcSize);
}

size_t ZSTD_initCStream(ZSTD_CStream* zcs, int compressionLevel)
{
    DEBUGLOG(4, "ZSTD_initCStream");
    return ZSTD_initCStream_srcSize(zcs, compressionLevel, ZSTD_CONTENTSIZE_UNKNOWN);
}

/*======   Compression   ======*/

MEM_STATIC size_t ZSTD_limitCopy(void* dst, size_t dstCapacity,
                           const void* src, size_t srcSize)
{
    size_t const length = MIN(dstCapacity, srcSize);
    if (length) memcpy(dst, src, length);
    return length;
}

/** ZSTD_compressStream_generic():
 *  internal function for all *compressStream*() variants and *compress_generic()
 *  non-static, because can be called from zstdmt_compress.c
 * @return : hint size for next input */
size_t ZSTD_compressStream_generic(ZSTD_CStream* zcs,
                                   ZSTD_outBuffer* output,
                                   ZSTD_inBuffer* input,
                                   ZSTD_EndDirective const flushMode)
{
    const char* const istart = (const char*)input->src;
    const char* const iend = istart + input->size;
    const char* ip = istart + input->pos;
    char* const ostart = (char*)output->dst;
    char* const oend = ostart + output->size;
    char* op = ostart + output->pos;
    U32 someMoreWork = 1;

    /* check expectations */
    DEBUGLOG(5, "ZSTD_compressStream_generic, flush=%u", (U32)flushMode);
    assert(zcs->inBuff != NULL);
    assert(zcs->inBuffSize > 0);
    assert(zcs->outBuff !=  NULL);
    assert(zcs->outBuffSize > 0);
    assert(output->pos <= output->size);
    assert(input->pos <= input->size);

    while (someMoreWork) {
        switch(zcs->streamStage)
        {
        case zcss_init:
            /* call ZSTD_initCStream() first ! */
            return ERROR(init_missing);

        case zcss_load:
            if ( (flushMode == ZSTD_e_end)
              && ((size_t)(oend-op) >= ZSTD_compressBound(iend-ip))  /* enough dstCapacity */
              && (zcs->inBuffPos == 0) ) {
                /* shortcut to compression pass directly into output buffer */
                size_t const cSize = ZSTD_compressEnd(zcs,
                                                op, oend-op, ip, iend-ip);
                DEBUGLOG(4, "ZSTD_compressEnd : %u", (U32)cSize);
                if (ZSTD_isError(cSize)) return cSize;
                ip = iend;
                op += cSize;
                zcs->frameEnded = 1;
                ZSTD_startNewCompression(zcs);
                someMoreWork = 0; break;
            }
            /* complete loading into inBuffer */
            {   size_t const toLoad = zcs->inBuffTarget - zcs->inBuffPos;
                size_t const loaded = ZSTD_limitCopy(
                                        zcs->inBuff + zcs->inBuffPos, toLoad,
                                        ip, iend-ip);
                zcs->inBuffPos += loaded;
                ip += loaded;
                if ( (flushMode == ZSTD_e_continue)
                  && (zcs->inBuffPos < zcs->inBuffTarget) ) {
                    /* not enough input to fill full block : stop here */
                    someMoreWork = 0; break;
                }
                if ( (flushMode == ZSTD_e_flush)
                  && (zcs->inBuffPos == zcs->inToCompress) ) {
                    /* empty */
                    someMoreWork = 0; break;
                }
            }
            /* compress current block (note : this stage cannot be stopped in the middle) */
            DEBUGLOG(5, "stream compression stage (flushMode==%u)", flushMode);
            {   void* cDst;
                size_t cSize;
                size_t const iSize = zcs->inBuffPos - zcs->inToCompress;
                size_t oSize = oend-op;
                unsigned const lastBlock = (flushMode == ZSTD_e_end) && (ip==iend);
                if (oSize >= ZSTD_compressBound(iSize))
                    cDst = op;   /* compress into output buffer, to skip flush stage */
                else
                    cDst = zcs->outBuff, oSize = zcs->outBuffSize;
                cSize = lastBlock ?
                        ZSTD_compressEnd(zcs, cDst, oSize,
                                    zcs->inBuff + zcs->inToCompress, iSize) :
                        ZSTD_compressContinue(zcs, cDst, oSize,
                                    zcs->inBuff + zcs->inToCompress, iSize);
                if (ZSTD_isError(cSize)) return cSize;
                zcs->frameEnded = lastBlock;
                /* prepare next block */
                zcs->inBuffTarget = zcs->inBuffPos + zcs->blockSize;
                if (zcs->inBuffTarget > zcs->inBuffSize)
                    zcs->inBuffPos = 0, zcs->inBuffTarget = zcs->blockSize;
                DEBUGLOG(5, "inBuffTarget:%u / inBuffSize:%u",
                         (U32)zcs->inBuffTarget, (U32)zcs->inBuffSize);
                if (!lastBlock)
                    assert(zcs->inBuffTarget <= zcs->inBuffSize);
                zcs->inToCompress = zcs->inBuffPos;
                if (cDst == op) {  /* no need to flush */
                    op += cSize;
                    if (zcs->frameEnded) {
                        DEBUGLOG(5, "Frame completed directly in outBuffer");
                        someMoreWork = 0;
                        ZSTD_startNewCompression(zcs);
                    }
                    break;
                }
                zcs->outBuffContentSize = cSize;
                zcs->outBuffFlushedSize = 0;
                zcs->streamStage = zcss_flush; /* pass-through to flush stage */
            }
	    /* fall-through */
        case zcss_flush:
            DEBUGLOG(5, "flush stage");
            {   size_t const toFlush = zcs->outBuffContentSize - zcs->outBuffFlushedSize;
                size_t const flushed = ZSTD_limitCopy(op, oend-op,
                            zcs->outBuff + zcs->outBuffFlushedSize, toFlush);
                DEBUGLOG(5, "toFlush: %u into %u ==> flushed: %u",
                            (U32)toFlush, (U32)(oend-op), (U32)flushed);
                op += flushed;
                zcs->outBuffFlushedSize += flushed;
                if (toFlush!=flushed) {
                    /* flush not fully completed, presumably because dst is too small */
                    assert(op==oend);
                    someMoreWork = 0;
                    break;
                }
                zcs->outBuffContentSize = zcs->outBuffFlushedSize = 0;
                if (zcs->frameEnded) {
                    DEBUGLOG(5, "Frame completed on flush");
                    someMoreWork = 0;
                    ZSTD_startNewCompression(zcs);
                    break;
                }
                zcs->streamStage = zcss_load;
                break;
            }

        default: /* impossible */
            assert(0);
        }
    }

    input->pos = ip - istart;
    output->pos = op - ostart;
    if (zcs->frameEnded) return 0;
    {   size_t hintInSize = zcs->inBuffTarget - zcs->inBuffPos;
        if (hintInSize==0) hintInSize = zcs->blockSize;
        return hintInSize;
    }
}

size_t ZSTD_compressStream(ZSTD_CStream* zcs, ZSTD_outBuffer* output, ZSTD_inBuffer* input)
{
    /* check conditions */
    if (output->pos > output->size) return ERROR(GENERIC);
    if (input->pos  > input->size)  return ERROR(GENERIC);

    return ZSTD_compressStream_generic(zcs, output, input, ZSTD_e_continue);
}


size_t ZSTD_compress_generic (ZSTD_CCtx* cctx,
                              ZSTD_outBuffer* output,
                              ZSTD_inBuffer* input,
                              ZSTD_EndDirective endOp)
{
    DEBUGLOG(5, "ZSTD_compress_generic, endOp=%u ", (U32)endOp);
    /* check conditions */
    if (output->pos > output->size) return ERROR(GENERIC);
    if (input->pos  > input->size)  return ERROR(GENERIC);
    assert(cctx!=NULL);

    /* transparent initialization stage */
    if (cctx->streamStage == zcss_init) {
        ZSTD_CCtx_params params = cctx->requestedParams;
        ZSTD_prefixDict const prefixDict = cctx->prefixDict;
        memset(&cctx->prefixDict, 0, sizeof(cctx->prefixDict));  /* single usage */
        assert(prefixDict.dict==NULL || cctx->cdict==NULL);   /* only one can be set */
        DEBUGLOG(4, "ZSTD_compress_generic : transparent init stage");
        if (endOp == ZSTD_e_end) cctx->pledgedSrcSizePlusOne = input->size + 1;  /* auto-fix pledgedSrcSize */
        params.cParams = ZSTD_getCParamsFromCCtxParams(
                &cctx->requestedParams, cctx->pledgedSrcSizePlusOne-1, 0 /*dictSize*/);

#ifdef ZSTD_MULTITHREAD
        if ((cctx->pledgedSrcSizePlusOne-1) <= ZSTDMT_JOBSIZE_MIN) {
            params.nbWorkers = 0; /* do not invoke multi-threading when src size is too small */
        }
        if (params.nbWorkers > 0) {
            /* mt context creation */
            if (cctx->mtctx == NULL || (params.nbWorkers != ZSTDMT_getNbWorkers(cctx->mtctx))) {
                DEBUGLOG(4, "ZSTD_compress_generic: creating new mtctx for nbWorkers=%u",
                            params.nbWorkers);
                if (cctx->mtctx != NULL)
                    DEBUGLOG(4, "ZSTD_compress_generic: previous nbWorkers was %u",
                                ZSTDMT_getNbWorkers(cctx->mtctx));
                ZSTDMT_freeCCtx(cctx->mtctx);
                cctx->mtctx = ZSTDMT_createCCtx_advanced(params.nbWorkers, cctx->customMem);
                if (cctx->mtctx == NULL) return ERROR(memory_allocation);
            }
            /* mt compression */
            DEBUGLOG(4, "call ZSTDMT_initCStream_internal as nbWorkers=%u", params.nbWorkers);
            CHECK_F( ZSTDMT_initCStream_internal(
                        cctx->mtctx,
                        prefixDict.dict, prefixDict.dictSize, ZSTD_dct_rawContent,
                        cctx->cdict, params, cctx->pledgedSrcSizePlusOne-1) );
            cctx->streamStage = zcss_load;
            cctx->appliedParams.nbWorkers = params.nbWorkers;
        } else
#endif
        {   CHECK_F( ZSTD_resetCStream_internal(cctx,
                            prefixDict.dict, prefixDict.dictSize, prefixDict.dictContentType,
                            cctx->cdict,
                            params, cctx->pledgedSrcSizePlusOne-1) );
            assert(cctx->streamStage == zcss_load);
            assert(cctx->appliedParams.nbWorkers == 0);
    }   }

    /* compression stage */
#ifdef ZSTD_MULTITHREAD
    if (cctx->appliedParams.nbWorkers > 0) {
        if (cctx->cParamsChanged) {
            ZSTDMT_updateCParams_whileCompressing(cctx->mtctx, &cctx->requestedParams);
            cctx->cParamsChanged = 0;
        }
        {   size_t const flushMin = ZSTDMT_compressStream_generic(cctx->mtctx, output, input, endOp);
            if ( ZSTD_isError(flushMin)
              || (endOp == ZSTD_e_end && flushMin == 0) ) { /* compression completed */
                ZSTD_startNewCompression(cctx);
            }
            return flushMin;
    }   }
#endif
    CHECK_F( ZSTD_compressStream_generic(cctx, output, input, endOp) );
    DEBUGLOG(5, "completed ZSTD_compress_generic");
    return cctx->outBuffContentSize - cctx->outBuffFlushedSize; /* remaining to flush */
}

size_t ZSTD_compress_generic_simpleArgs (
                            ZSTD_CCtx* cctx,
                            void* dst, size_t dstCapacity, size_t* dstPos,
                      const void* src, size_t srcSize, size_t* srcPos,
                            ZSTD_EndDirective endOp)
{
    ZSTD_outBuffer output = { dst, dstCapacity, *dstPos };
    ZSTD_inBuffer  input  = { src, srcSize, *srcPos };
    /* ZSTD_compress_generic() will check validity of dstPos and srcPos */
    size_t const cErr = ZSTD_compress_generic(cctx, &output, &input, endOp);
    *dstPos = output.pos;
    *srcPos = input.pos;
    return cErr;
}


/*======   Finalize   ======*/

/*! ZSTD_flushStream() :
 * @return : amount of data remaining to flush */
size_t ZSTD_flushStream(ZSTD_CStream* zcs, ZSTD_outBuffer* output)
{
    ZSTD_inBuffer input = { NULL, 0, 0 };
    if (output->pos > output->size) return ERROR(GENERIC);
    CHECK_F( ZSTD_compressStream_generic(zcs, output, &input, ZSTD_e_flush) );
    return zcs->outBuffContentSize - zcs->outBuffFlushedSize;  /* remaining to flush */
}


size_t ZSTD_endStream(ZSTD_CStream* zcs, ZSTD_outBuffer* output)
{
    ZSTD_inBuffer input = { NULL, 0, 0 };
    if (output->pos > output->size) return ERROR(GENERIC);
    CHECK_F( ZSTD_compressStream_generic(zcs, output, &input, ZSTD_e_end) );
    {   size_t const lastBlockSize = zcs->frameEnded ? 0 : ZSTD_BLOCKHEADERSIZE;
        size_t const checksumSize = zcs->frameEnded ? 0 : zcs->appliedParams.fParams.checksumFlag * 4;
        size_t const toFlush = zcs->outBuffContentSize - zcs->outBuffFlushedSize + lastBlockSize + checksumSize;
        DEBUGLOG(4, "ZSTD_endStream : remaining to flush : %u", (U32)toFlush);
        return toFlush;
    }
}


/*-=====  Pre-defined compression levels  =====-*/

#define ZSTD_MAX_CLEVEL     22
int ZSTD_maxCLevel(void) { return ZSTD_MAX_CLEVEL; }

static const ZSTD_compressionParameters ZSTD_defaultCParameters[4][ZSTD_MAX_CLEVEL+1] = {
{   /* "default" - guarantees a monotonically increasing memory budget */
    /* W,  C,  H,  S,  L, TL, strat */
    { 19, 12, 13,  1,  6,  1, ZSTD_fast    },  /* base for negative levels */
    { 19, 13, 14,  1,  7,  1, ZSTD_fast    },  /* level  1 */
    { 19, 15, 16,  1,  6,  1, ZSTD_fast    },  /* level  2 */
    { 20, 16, 17,  1,  5,  8, ZSTD_dfast   },  /* level  3 */
    { 20, 17, 18,  1,  5,  8, ZSTD_dfast   },  /* level  4 */
    { 20, 17, 18,  2,  5, 16, ZSTD_greedy  },  /* level  5 */
    { 21, 17, 19,  2,  5, 16, ZSTD_lazy    },  /* level  6 */
    { 21, 18, 19,  3,  5, 16, ZSTD_lazy    },  /* level  7 */
    { 21, 18, 20,  3,  5, 16, ZSTD_lazy2   },  /* level  8 */
    { 21, 19, 20,  3,  5, 16, ZSTD_lazy2   },  /* level  9 */
    { 21, 19, 21,  4,  5, 16, ZSTD_lazy2   },  /* level 10 */
    { 22, 20, 22,  4,  5, 16, ZSTD_lazy2   },  /* level 11 */
    { 22, 20, 22,  5,  5, 16, ZSTD_lazy2   },  /* level 12 */
    { 22, 21, 22,  4,  5, 32, ZSTD_btlazy2 },  /* level 13 */
    { 22, 21, 22,  5,  5, 32, ZSTD_btlazy2 },  /* level 14 */
    { 22, 22, 22,  6,  5, 32, ZSTD_btlazy2 },  /* level 15 */
    { 22, 21, 22,  4,  5, 48, ZSTD_btopt   },  /* level 16 */
    { 23, 22, 22,  4,  4, 48, ZSTD_btopt   },  /* level 17 */
    { 23, 22, 22,  5,  3, 64, ZSTD_btopt   },  /* level 18 */
    { 23, 23, 22,  7,  3,128, ZSTD_btopt   },  /* level 19 */
    { 25, 25, 23,  7,  3,128, ZSTD_btultra },  /* level 20 */
    { 26, 26, 24,  7,  3,256, ZSTD_btultra },  /* level 21 */
    { 27, 27, 25,  9,  3,512, ZSTD_btultra },  /* level 22 */
},
{   /* for srcSize <= 256 KB */
    /* W,  C,  H,  S,  L,  T, strat */
    { 18, 12, 13,  1,  5,  1, ZSTD_fast    },  /* base for negative levels */
    { 18, 13, 14,  1,  6,  1, ZSTD_fast    },  /* level  1 */
    { 18, 14, 13,  1,  5,  8, ZSTD_dfast   },  /* level  2 */
    { 18, 16, 15,  1,  5,  8, ZSTD_dfast   },  /* level  3 */
    { 18, 15, 17,  1,  5,  8, ZSTD_greedy  },  /* level  4.*/
    { 18, 16, 17,  4,  5,  8, ZSTD_greedy  },  /* level  5.*/
    { 18, 16, 17,  3,  5,  8, ZSTD_lazy    },  /* level  6.*/
    { 18, 17, 17,  4,  4,  8, ZSTD_lazy    },  /* level  7 */
    { 18, 17, 17,  4,  4,  8, ZSTD_lazy2   },  /* level  8 */
    { 18, 17, 17,  5,  4,  8, ZSTD_lazy2   },  /* level  9 */
    { 18, 17, 17,  6,  4,  8, ZSTD_lazy2   },  /* level 10 */
    { 18, 18, 17,  6,  4,  8, ZSTD_lazy2   },  /* level 11.*/
    { 18, 18, 17,  5,  4,  8, ZSTD_btlazy2 },  /* level 12.*/
    { 18, 19, 17,  7,  4,  8, ZSTD_btlazy2 },  /* level 13 */
    { 18, 18, 18,  4,  4, 16, ZSTD_btopt   },  /* level 14.*/
    { 18, 18, 18,  4,  3, 16, ZSTD_btopt   },  /* level 15.*/
    { 18, 19, 18,  6,  3, 32, ZSTD_btopt   },  /* level 16.*/
    { 18, 19, 18,  8,  3, 64, ZSTD_btopt   },  /* level 17.*/
    { 18, 19, 18,  9,  3,128, ZSTD_btopt   },  /* level 18.*/
    { 18, 19, 18, 10,  3,256, ZSTD_btopt   },  /* level 19.*/
    { 18, 19, 18, 11,  3,512, ZSTD_btultra },  /* level 20.*/
    { 18, 19, 18, 12,  3,512, ZSTD_btultra },  /* level 21.*/
    { 18, 19, 18, 13,  3,512, ZSTD_btultra },  /* level 22.*/
},
{   /* for srcSize <= 128 KB */
    /* W,  C,  H,  S,  L,  T, strat */
    { 17, 12, 12,  1,  5,  1, ZSTD_fast    },  /* level  0 - not used */
    { 17, 12, 13,  1,  6,  1, ZSTD_fast    },  /* level  1 */
    { 17, 13, 16,  1,  5,  1, ZSTD_fast    },  /* level  2 */
    { 17, 16, 16,  2,  5,  8, ZSTD_dfast   },  /* level  3 */
    { 17, 13, 15,  3,  4,  8, ZSTD_greedy  },  /* level  4 */
    { 17, 15, 17,  4,  4,  8, ZSTD_greedy  },  /* level  5 */
    { 17, 16, 17,  3,  4,  8, ZSTD_lazy    },  /* level  6 */
    { 17, 15, 17,  4,  4,  8, ZSTD_lazy2   },  /* level  7 */
    { 17, 17, 17,  4,  4,  8, ZSTD_lazy2   },  /* level  8 */
    { 17, 17, 17,  5,  4,  8, ZSTD_lazy2   },  /* level  9 */
    { 17, 17, 17,  6,  4,  8, ZSTD_lazy2   },  /* level 10 */
    { 17, 17, 17,  7,  4,  8, ZSTD_lazy2   },  /* level 11 */
    { 17, 17, 17,  8,  4,  8, ZSTD_lazy2   },  /* level 12 */
    { 17, 18, 17,  6,  4,  8, ZSTD_btlazy2 },  /* level 13.*/
    { 17, 17, 17,  7,  3,  8, ZSTD_btopt   },  /* level 14.*/
    { 17, 17, 17,  7,  3, 16, ZSTD_btopt   },  /* level 15.*/
    { 17, 18, 17,  7,  3, 32, ZSTD_btopt   },  /* level 16.*/
    { 17, 18, 17,  7,  3, 64, ZSTD_btopt   },  /* level 17.*/
    { 17, 18, 17,  7,  3,256, ZSTD_btopt   },  /* level 18.*/
    { 17, 18, 17,  8,  3,256, ZSTD_btopt   },  /* level 19.*/
    { 17, 18, 17,  9,  3,256, ZSTD_btultra },  /* level 20.*/
    { 17, 18, 17, 10,  3,256, ZSTD_btultra },  /* level 21.*/
    { 17, 18, 17, 11,  3,512, ZSTD_btultra },  /* level 22.*/
},
{   /* for srcSize <= 16 KB */
    /* W,  C,  H,  S,  L,  T, strat */
    { 14, 12, 13,  1,  5,  1, ZSTD_fast    },  /* base for negative levels */
    { 14, 14, 14,  1,  6,  1, ZSTD_fast    },  /* level  1 */
    { 14, 14, 14,  1,  4,  1, ZSTD_fast    },  /* level  2 */
    { 14, 14, 14,  1,  4,  6, ZSTD_dfast   },  /* level  3.*/
    { 14, 14, 14,  4,  4,  6, ZSTD_greedy  },  /* level  4.*/
    { 14, 14, 14,  3,  4,  6, ZSTD_lazy    },  /* level  5.*/
    { 14, 14, 14,  4,  4,  6, ZSTD_lazy2   },  /* level  6 */
    { 14, 14, 14,  5,  4,  6, ZSTD_lazy2   },  /* level  7 */
    { 14, 14, 14,  6,  4,  6, ZSTD_lazy2   },  /* level  8.*/
    { 14, 15, 14,  6,  4,  6, ZSTD_btlazy2 },  /* level  9.*/
    { 14, 15, 14,  3,  3,  6, ZSTD_btopt   },  /* level 10.*/
    { 14, 15, 14,  6,  3,  8, ZSTD_btopt   },  /* level 11.*/
    { 14, 15, 14,  6,  3, 16, ZSTD_btopt   },  /* level 12.*/
    { 14, 15, 14,  6,  3, 24, ZSTD_btopt   },  /* level 13.*/
    { 14, 15, 15,  6,  3, 48, ZSTD_btopt   },  /* level 14.*/
    { 14, 15, 15,  6,  3, 64, ZSTD_btopt   },  /* level 15.*/
    { 14, 15, 15,  6,  3, 96, ZSTD_btopt   },  /* level 16.*/
    { 14, 15, 15,  6,  3,128, ZSTD_btopt   },  /* level 17.*/
    { 14, 15, 15,  6,  3,256, ZSTD_btopt   },  /* level 18.*/
    { 14, 15, 15,  7,  3,256, ZSTD_btopt   },  /* level 19.*/
    { 14, 15, 15,  8,  3,256, ZSTD_btultra },  /* level 20.*/
    { 14, 15, 15,  9,  3,256, ZSTD_btultra },  /* level 21.*/
    { 14, 15, 15, 10,  3,256, ZSTD_btultra },  /* level 22.*/
},
};

/*! ZSTD_getCParams() :
*  @return ZSTD_compressionParameters structure for a selected compression level, srcSize and dictSize.
*   Size values are optional, provide 0 if not known or unused */
ZSTD_compressionParameters ZSTD_getCParams(int compressionLevel, unsigned long long srcSizeHint, size_t dictSize)
{
    size_t const addedSize = srcSizeHint ? 0 : 500;
    U64 const rSize = srcSizeHint+dictSize ? srcSizeHint+dictSize+addedSize : (U64)-1;
    U32 const tableID = (rSize <= 256 KB) + (rSize <= 128 KB) + (rSize <= 16 KB);   /* intentional underflow for srcSizeHint == 0 */
    int row = compressionLevel;
    DEBUGLOG(5, "ZSTD_getCParams (cLevel=%i)", compressionLevel);
    if (compressionLevel == 0) row = ZSTD_CLEVEL_DEFAULT;   /* 0 == default */
    if (compressionLevel < 0) row = 0;   /* entry 0 is baseline for fast mode */
    if (compressionLevel > ZSTD_MAX_CLEVEL) row = ZSTD_MAX_CLEVEL;
    {   ZSTD_compressionParameters cp = ZSTD_defaultCParameters[tableID][row];
        if (compressionLevel < 0) cp.targetLength = (unsigned)(-compressionLevel);   /* acceleration factor */
        return ZSTD_adjustCParams_internal(cp, srcSizeHint, dictSize); }

}

/*! ZSTD_getParams() :
*   same as ZSTD_getCParams(), but @return a `ZSTD_parameters` object (instead of `ZSTD_compressionParameters`).
*   All fields of `ZSTD_frameParameters` are set to default (0) */
ZSTD_parameters ZSTD_getParams(int compressionLevel, unsigned long long srcSizeHint, size_t dictSize) {
    ZSTD_parameters params;
    ZSTD_compressionParameters const cParams = ZSTD_getCParams(compressionLevel, srcSizeHint, dictSize);
    DEBUGLOG(5, "ZSTD_getParams (cLevel=%i)", compressionLevel);
    memset(&params, 0, sizeof(params));
    params.cParams = cParams;
    params.fParams.contentSizeFlag = 1;
    return params;
}<|MERGE_RESOLUTION|>--- conflicted
+++ resolved
@@ -2619,12 +2619,8 @@
                     ZSTD_dictContentType_e dictContentType,
                     ZSTD_compressionParameters cParams)
 {
-<<<<<<< HEAD
-    DEBUGLOG(3, "ZSTD_initCDict_internal, mode %u", (U32)dictContentType);
-=======
-    DEBUGLOG(3, "ZSTD_initCDict_internal, mode %u", (U32)dictMode);
+    DEBUGLOG(3, "ZSTD_initCDict_internal, dictContentType %u", (U32)dictContentType);
     assert(!ZSTD_checkCParams(cParams));
->>>>>>> 87b0cf05
     cdict->cParams = cParams;
     if ((dictLoadMethod == ZSTD_dlm_byRef) || (!dictBuffer) || (!dictSize)) {
         cdict->dictBuffer = NULL;
@@ -2916,13 +2912,8 @@
     DEBUGLOG(4, "ZSTD_resetCStream: pledgedSrcSize = %u", (U32)pledgedSrcSize);
     if (pledgedSrcSize==0) pledgedSrcSize = ZSTD_CONTENTSIZE_UNKNOWN;
     params.fParams.contentSizeFlag = 1;
-<<<<<<< HEAD
-    params.cParams = ZSTD_getCParamsFromCCtxParams(params, pledgedSrcSize, 0);
+    params.cParams = ZSTD_getCParamsFromCCtxParams(&params, pledgedSrcSize, 0);
     return ZSTD_resetCStream_internal(zcs, NULL, 0, ZSTD_dct_auto, zcs->cdict, params, pledgedSrcSize);
-=======
-    params.cParams = ZSTD_getCParamsFromCCtxParams(&params, pledgedSrcSize, 0);
-    return ZSTD_resetCStream_internal(zcs, NULL, 0, ZSTD_dm_auto, zcs->cdict, params, pledgedSrcSize);
->>>>>>> 87b0cf05
 }
 
 /*! ZSTD_initCStream_internal() :
@@ -2958,14 +2949,7 @@
         zcs->cdict = cdict;
     }
 
-<<<<<<< HEAD
-    params.compressionLevel = ZSTD_CLEVEL_CUSTOM; /* enforce usage of cParams, instead of a dynamic derivation from cLevel (but does that happen ?) */
-    zcs->requestedParams = params;
-
     return ZSTD_resetCStream_internal(zcs, NULL, 0, ZSTD_dct_auto, zcs->cdict, params, pledgedSrcSize);
-=======
-    return ZSTD_resetCStream_internal(zcs, NULL, 0, ZSTD_dm_auto, zcs->cdict, params, pledgedSrcSize);
->>>>>>> 87b0cf05
 }
 
 /* ZSTD_initCStream_usingCDict_advanced() :
