/*
 * Copyright (c) 2016-2020, Yann Collet, Facebook, Inc.
 * All rights reserved.
 *
 * This source code is licensed under both the BSD-style license (found in the
 * LICENSE file in the root directory of this source tree) and the GPLv2 (found
 * in the COPYING file in the root directory of this source tree).
 * You may select, at your option, one of the above-listed licenses.
 */


/* ***************************************************************
*  Tuning parameters
*****************************************************************/
/*!
 * HEAPMODE :
 * Select how default decompression function ZSTD_decompress() allocates its context,
 * on stack (0), or into heap (1, default; requires malloc()).
 * Note that functions with explicit context such as ZSTD_decompressDCtx() are unaffected.
 */
#ifndef ZSTD_HEAPMODE
#  define ZSTD_HEAPMODE 1
#endif

/*!
*  LEGACY_SUPPORT :
*  if set to 1+, ZSTD_decompress() can decode older formats (v0.1+)
*/
#ifndef ZSTD_LEGACY_SUPPORT
#  define ZSTD_LEGACY_SUPPORT 0
#endif

/*!
 *  MAXWINDOWSIZE_DEFAULT :
 *  maximum window size accepted by DStream __by default__.
 *  Frames requiring more memory will be rejected.
 *  It's possible to set a different limit using ZSTD_DCtx_setMaxWindowSize().
 */
#ifndef ZSTD_MAXWINDOWSIZE_DEFAULT
#  define ZSTD_MAXWINDOWSIZE_DEFAULT (((U32)1 << ZSTD_WINDOWLOG_LIMIT_DEFAULT) + 1)
#endif

/*!
 *  NO_FORWARD_PROGRESS_MAX :
 *  maximum allowed nb of calls to ZSTD_decompressStream()
 *  without any forward progress
 *  (defined as: no byte read from input, and no byte flushed to output)
 *  before triggering an error.
 */
#ifndef ZSTD_NO_FORWARD_PROGRESS_MAX
#  define ZSTD_NO_FORWARD_PROGRESS_MAX 16
#endif


/*-*******************************************************
*  Dependencies
*********************************************************/
#include <string.h>      /* memcpy, memmove, memset */
#include "cpu.h"         /* bmi2 */
#include "mem.h"         /* low level memory routines */
#define FSE_STATIC_LINKING_ONLY
#include "fse.h"
#define HUF_STATIC_LINKING_ONLY
#include "huf.h"
#include "zstd_internal.h"  /* blockProperties_t */
#include "zstd_decompress_internal.h"   /* ZSTD_DCtx */
#include "zstd_ddict.h"  /* ZSTD_DDictDictContent */
#include "zstd_decompress_block.h"   /* ZSTD_decompressBlock_internal */

#if defined(ZSTD_LEGACY_SUPPORT) && (ZSTD_LEGACY_SUPPORT>=1)
#  include "zstd_legacy.h"
#endif


/*-*************************************************************
*   Context management
***************************************************************/
size_t ZSTD_sizeof_DCtx (const ZSTD_DCtx* dctx)
{
    if (dctx==NULL) return 0;   /* support sizeof NULL */
    return sizeof(*dctx)
           + ZSTD_sizeof_DDict(dctx->ddictLocal)
           + dctx->inBuffSize + dctx->outBuffSize;
}

size_t ZSTD_estimateDCtxSize(void) { return sizeof(ZSTD_DCtx); }


static size_t ZSTD_startingInputLength(ZSTD_format_e format)
{
    size_t const startingInputLength = ZSTD_FRAMEHEADERSIZE_PREFIX(format);
    /* only supports formats ZSTD_f_zstd1 and ZSTD_f_zstd1_magicless */
    assert( (format == ZSTD_f_zstd1) || (format == ZSTD_f_zstd1_magicless) );
    return startingInputLength;
}

static void ZSTD_initDCtx_internal(ZSTD_DCtx* dctx)
{
    dctx->format = ZSTD_f_zstd1;  /* ZSTD_decompressBegin() invokes ZSTD_startingInputLength() with argument dctx->format */
    dctx->staticSize  = 0;
    dctx->maxWindowSize = ZSTD_MAXWINDOWSIZE_DEFAULT;
    dctx->ddict       = NULL;
    dctx->ddictLocal  = NULL;
    dctx->dictEnd     = NULL;
    dctx->ddictIsCold = 0;
    dctx->dictUses = ZSTD_dont_use;
    dctx->inBuff      = NULL;
    dctx->inBuffSize  = 0;
    dctx->outBuffSize = 0;
    dctx->streamStage = zdss_init;
    dctx->legacyContext = NULL;
    dctx->previousLegacyVersion = 0;
    dctx->noForwardProgress = 0;
    dctx->oversizedDuration = 0;
    dctx->bmi2 = ZSTD_cpuid_bmi2(ZSTD_cpuid());
}

ZSTD_DCtx* ZSTD_initStaticDCtx(void *workspace, size_t workspaceSize)
{
    ZSTD_DCtx* const dctx = (ZSTD_DCtx*) workspace;

    if ((size_t)workspace & 7) return NULL;  /* 8-aligned */
    if (workspaceSize < sizeof(ZSTD_DCtx)) return NULL;  /* minimum size */

    ZSTD_initDCtx_internal(dctx);
    dctx->staticSize = workspaceSize;
    dctx->inBuff = (char*)(dctx+1);
    return dctx;
}

ZSTD_DCtx* ZSTD_createDCtx_advanced(ZSTD_customMem customMem)
{
    if (!customMem.customAlloc ^ !customMem.customFree) return NULL;

    {   ZSTD_DCtx* const dctx = (ZSTD_DCtx*)ZSTD_malloc(sizeof(*dctx), customMem);
        if (!dctx) return NULL;
        dctx->customMem = customMem;
        ZSTD_initDCtx_internal(dctx);
        return dctx;
    }
}

ZSTD_DCtx* ZSTD_createDCtx(void)
{
    DEBUGLOG(3, "ZSTD_createDCtx");
    return ZSTD_createDCtx_advanced(ZSTD_defaultCMem);
}

static void ZSTD_clearDict(ZSTD_DCtx* dctx)
{
    ZSTD_freeDDict(dctx->ddictLocal);
    dctx->ddictLocal = NULL;
    dctx->ddict = NULL;
    dctx->dictUses = ZSTD_dont_use;
}

size_t ZSTD_freeDCtx(ZSTD_DCtx* dctx)
{
    if (dctx==NULL) return 0;   /* support free on NULL */
    RETURN_ERROR_IF(dctx->staticSize, memory_allocation, "not compatible with static DCtx");
    {   ZSTD_customMem const cMem = dctx->customMem;
        ZSTD_clearDict(dctx);
        ZSTD_free(dctx->inBuff, cMem);
        dctx->inBuff = NULL;
#if defined(ZSTD_LEGACY_SUPPORT) && (ZSTD_LEGACY_SUPPORT >= 1)
        if (dctx->legacyContext)
            ZSTD_freeLegacyStreamContext(dctx->legacyContext, dctx->previousLegacyVersion);
#endif
        ZSTD_free(dctx, cMem);
        return 0;
    }
}

/* no longer useful */
void ZSTD_copyDCtx(ZSTD_DCtx* dstDCtx, const ZSTD_DCtx* srcDCtx)
{
    size_t const toCopy = (size_t)((char*)(&dstDCtx->inBuff) - (char*)dstDCtx);
    memcpy(dstDCtx, srcDCtx, toCopy);  /* no need to copy workspace */
}


/*-*************************************************************
 *   Frame header decoding
 ***************************************************************/

/*! ZSTD_isFrame() :
 *  Tells if the content of `buffer` starts with a valid Frame Identifier.
 *  Note : Frame Identifier is 4 bytes. If `size < 4`, @return will always be 0.
 *  Note 2 : Legacy Frame Identifiers are considered valid only if Legacy Support is enabled.
 *  Note 3 : Skippable Frame Identifiers are considered valid. */
unsigned ZSTD_isFrame(const void* buffer, size_t size)
{
    if (size < ZSTD_FRAMEIDSIZE) return 0;
    {   U32 const magic = MEM_readLE32(buffer);
        if (magic == ZSTD_MAGICNUMBER) return 1;
        if ((magic & ZSTD_MAGIC_SKIPPABLE_MASK) == ZSTD_MAGIC_SKIPPABLE_START) return 1;
    }
#if defined(ZSTD_LEGACY_SUPPORT) && (ZSTD_LEGACY_SUPPORT >= 1)
    if (ZSTD_isLegacy(buffer, size)) return 1;
#endif
    return 0;
}

/** ZSTD_frameHeaderSize_internal() :
 *  srcSize must be large enough to reach header size fields.
 *  note : only works for formats ZSTD_f_zstd1 and ZSTD_f_zstd1_magicless.
 * @return : size of the Frame Header
 *           or an error code, which can be tested with ZSTD_isError() */
static size_t ZSTD_frameHeaderSize_internal(const void* src, size_t srcSize, ZSTD_format_e format)
{
    size_t const minInputSize = ZSTD_startingInputLength(format);
    RETURN_ERROR_IF(srcSize < minInputSize, srcSize_wrong);

    {   BYTE const fhd = ((const BYTE*)src)[minInputSize-1];
        U32 const dictID= fhd & 3;
        U32 const singleSegment = (fhd >> 5) & 1;
        U32 const fcsId = fhd >> 6;
        return minInputSize + !singleSegment
             + ZSTD_did_fieldSize[dictID] + ZSTD_fcs_fieldSize[fcsId]
             + (singleSegment && !fcsId);
    }
}

/** ZSTD_frameHeaderSize() :
 *  srcSize must be >= ZSTD_frameHeaderSize_prefix.
 * @return : size of the Frame Header,
 *           or an error code (if srcSize is too small) */
size_t ZSTD_frameHeaderSize(const void* src, size_t srcSize)
{
    return ZSTD_frameHeaderSize_internal(src, srcSize, ZSTD_f_zstd1);
}


/** ZSTD_getFrameHeader_advanced() :
 *  decode Frame Header, or require larger `srcSize`.
 *  note : only works for formats ZSTD_f_zstd1 and ZSTD_f_zstd1_magicless
 * @return : 0, `zfhPtr` is correctly filled,
 *          >0, `srcSize` is too small, value is wanted `srcSize` amount,
 *           or an error code, which can be tested using ZSTD_isError() */
size_t ZSTD_getFrameHeader_advanced(ZSTD_frameHeader* zfhPtr, const void* src, size_t srcSize, ZSTD_format_e format)
{
    const BYTE* ip = (const BYTE*)src;
    size_t const minInputSize = ZSTD_startingInputLength(format);

    memset(zfhPtr, 0, sizeof(*zfhPtr));   /* not strictly necessary, but static analyzer do not understand that zfhPtr is only going to be read only if return value is zero, since they are 2 different signals */
    if (srcSize < minInputSize) return minInputSize;
    RETURN_ERROR_IF(src==NULL, GENERIC, "invalid parameter");

    if ( (format != ZSTD_f_zstd1_magicless)
      && (MEM_readLE32(src) != ZSTD_MAGICNUMBER) ) {
        if ((MEM_readLE32(src) & ZSTD_MAGIC_SKIPPABLE_MASK) == ZSTD_MAGIC_SKIPPABLE_START) {
            /* skippable frame */
            if (srcSize < ZSTD_SKIPPABLEHEADERSIZE)
                return ZSTD_SKIPPABLEHEADERSIZE; /* magic number + frame length */
            memset(zfhPtr, 0, sizeof(*zfhPtr));
            zfhPtr->frameContentSize = MEM_readLE32((const char *)src + ZSTD_FRAMEIDSIZE);
            zfhPtr->frameType = ZSTD_skippableFrame;
            return 0;
        }
        RETURN_ERROR(prefix_unknown);
    }

    /* ensure there is enough `srcSize` to fully read/decode frame header */
    {   size_t const fhsize = ZSTD_frameHeaderSize_internal(src, srcSize, format);
        if (srcSize < fhsize) return fhsize;
        zfhPtr->headerSize = (U32)fhsize;
    }

    {   BYTE const fhdByte = ip[minInputSize-1];
        size_t pos = minInputSize;
        U32 const dictIDSizeCode = fhdByte&3;
        U32 const checksumFlag = (fhdByte>>2)&1;
        U32 const singleSegment = (fhdByte>>5)&1;
        U32 const fcsID = fhdByte>>6;
        U64 windowSize = 0;
        U32 dictID = 0;
        U64 frameContentSize = ZSTD_CONTENTSIZE_UNKNOWN;
        RETURN_ERROR_IF((fhdByte & 0x08) != 0, frameParameter_unsupported,
                        "reserved bits, must be zero");

        if (!singleSegment) {
            BYTE const wlByte = ip[pos++];
            U32 const windowLog = (wlByte >> 3) + ZSTD_WINDOWLOG_ABSOLUTEMIN;
            RETURN_ERROR_IF(windowLog > ZSTD_WINDOWLOG_MAX, frameParameter_windowTooLarge);
            windowSize = (1ULL << windowLog);
            windowSize += (windowSize >> 3) * (wlByte&7);
        }
        switch(dictIDSizeCode)
        {
            default: assert(0);  /* impossible */
            case 0 : break;
            case 1 : dictID = ip[pos]; pos++; break;
            case 2 : dictID = MEM_readLE16(ip+pos); pos+=2; break;
            case 3 : dictID = MEM_readLE32(ip+pos); pos+=4; break;
        }
        switch(fcsID)
        {
            default: assert(0);  /* impossible */
            case 0 : if (singleSegment) frameContentSize = ip[pos]; break;
            case 1 : frameContentSize = MEM_readLE16(ip+pos)+256; break;
            case 2 : frameContentSize = MEM_readLE32(ip+pos); break;
            case 3 : frameContentSize = MEM_readLE64(ip+pos); break;
        }
        if (singleSegment) windowSize = frameContentSize;

        zfhPtr->frameType = ZSTD_frame;
        zfhPtr->frameContentSize = frameContentSize;
        zfhPtr->windowSize = windowSize;
        zfhPtr->blockSizeMax = (unsigned) MIN(windowSize, ZSTD_BLOCKSIZE_MAX);
        zfhPtr->dictID = dictID;
        zfhPtr->checksumFlag = checksumFlag;
    }
    return 0;
}

/** ZSTD_getFrameHeader() :
 *  decode Frame Header, or require larger `srcSize`.
 *  note : this function does not consume input, it only reads it.
 * @return : 0, `zfhPtr` is correctly filled,
 *          >0, `srcSize` is too small, value is wanted `srcSize` amount,
 *           or an error code, which can be tested using ZSTD_isError() */
size_t ZSTD_getFrameHeader(ZSTD_frameHeader* zfhPtr, const void* src, size_t srcSize)
{
    return ZSTD_getFrameHeader_advanced(zfhPtr, src, srcSize, ZSTD_f_zstd1);
}


/** ZSTD_getFrameContentSize() :
 *  compatible with legacy mode
 * @return : decompressed size of the single frame pointed to be `src` if known, otherwise
 *         - ZSTD_CONTENTSIZE_UNKNOWN if the size cannot be determined
 *         - ZSTD_CONTENTSIZE_ERROR if an error occurred (e.g. invalid magic number, srcSize too small) */
unsigned long long ZSTD_getFrameContentSize(const void *src, size_t srcSize)
{
#if defined(ZSTD_LEGACY_SUPPORT) && (ZSTD_LEGACY_SUPPORT >= 1)
    if (ZSTD_isLegacy(src, srcSize)) {
        unsigned long long const ret = ZSTD_getDecompressedSize_legacy(src, srcSize);
        return ret == 0 ? ZSTD_CONTENTSIZE_UNKNOWN : ret;
    }
#endif
    {   ZSTD_frameHeader zfh;
        if (ZSTD_getFrameHeader(&zfh, src, srcSize) != 0)
            return ZSTD_CONTENTSIZE_ERROR;
        if (zfh.frameType == ZSTD_skippableFrame) {
            return 0;
        } else {
            return zfh.frameContentSize;
    }   }
}

static size_t readSkippableFrameSize(void const* src, size_t srcSize)
{
    size_t const skippableHeaderSize = ZSTD_SKIPPABLEHEADERSIZE;
    U32 sizeU32;

    RETURN_ERROR_IF(srcSize < ZSTD_SKIPPABLEHEADERSIZE, srcSize_wrong);

    sizeU32 = MEM_readLE32((BYTE const*)src + ZSTD_FRAMEIDSIZE);
    RETURN_ERROR_IF((U32)(sizeU32 + ZSTD_SKIPPABLEHEADERSIZE) < sizeU32,
                    frameParameter_unsupported);
    {
        size_t const skippableSize = skippableHeaderSize + sizeU32;
        RETURN_ERROR_IF(skippableSize > srcSize, srcSize_wrong);
        return skippableSize;
    }
}

/** ZSTD_findDecompressedSize() :
 *  compatible with legacy mode
 *  `srcSize` must be the exact length of some number of ZSTD compressed and/or
 *      skippable frames
 *  @return : decompressed size of the frames contained */
unsigned long long ZSTD_findDecompressedSize(const void* src, size_t srcSize)
{
    unsigned long long totalDstSize = 0;

    while (srcSize >= ZSTD_startingInputLength(ZSTD_f_zstd1)) {
        U32 const magicNumber = MEM_readLE32(src);

        if ((magicNumber & ZSTD_MAGIC_SKIPPABLE_MASK) == ZSTD_MAGIC_SKIPPABLE_START) {
            size_t const skippableSize = readSkippableFrameSize(src, srcSize);
            if (ZSTD_isError(skippableSize)) {
                return ZSTD_CONTENTSIZE_ERROR;
            }
            assert(skippableSize <= srcSize);

            src = (const BYTE *)src + skippableSize;
            srcSize -= skippableSize;
            continue;
        }

        {   unsigned long long const ret = ZSTD_getFrameContentSize(src, srcSize);
            if (ret >= ZSTD_CONTENTSIZE_ERROR) return ret;

            /* check for overflow */
            if (totalDstSize + ret < totalDstSize) return ZSTD_CONTENTSIZE_ERROR;
            totalDstSize += ret;
        }
        {   size_t const frameSrcSize = ZSTD_findFrameCompressedSize(src, srcSize);
            if (ZSTD_isError(frameSrcSize)) {
                return ZSTD_CONTENTSIZE_ERROR;
            }

            src = (const BYTE *)src + frameSrcSize;
            srcSize -= frameSrcSize;
        }
    }  /* while (srcSize >= ZSTD_frameHeaderSize_prefix) */

    if (srcSize) return ZSTD_CONTENTSIZE_ERROR;

    return totalDstSize;
}

/** ZSTD_getDecompressedSize() :
 *  compatible with legacy mode
 * @return : decompressed size if known, 0 otherwise
             note : 0 can mean any of the following :
                   - frame content is empty
                   - decompressed size field is not present in frame header
                   - frame header unknown / not supported
                   - frame header not complete (`srcSize` too small) */
unsigned long long ZSTD_getDecompressedSize(const void* src, size_t srcSize)
{
    unsigned long long const ret = ZSTD_getFrameContentSize(src, srcSize);
    ZSTD_STATIC_ASSERT(ZSTD_CONTENTSIZE_ERROR < ZSTD_CONTENTSIZE_UNKNOWN);
    return (ret >= ZSTD_CONTENTSIZE_ERROR) ? 0 : ret;
}


/** ZSTD_decodeFrameHeader() :
 * `headerSize` must be the size provided by ZSTD_frameHeaderSize().
 * @return : 0 if success, or an error code, which can be tested using ZSTD_isError() */
static size_t ZSTD_decodeFrameHeader(ZSTD_DCtx* dctx, const void* src, size_t headerSize)
{
    size_t const result = ZSTD_getFrameHeader_advanced(&(dctx->fParams), src, headerSize, dctx->format);
    if (ZSTD_isError(result)) return result;    /* invalid header */
    RETURN_ERROR_IF(result>0, srcSize_wrong, "headerSize too small");
#ifndef FUZZING_BUILD_MODE_UNSAFE_FOR_PRODUCTION
    /* Skip the dictID check in fuzzing mode, because it makes the search
     * harder.
     */
    RETURN_ERROR_IF(dctx->fParams.dictID && (dctx->dictID != dctx->fParams.dictID),
                    dictionary_wrong);
#endif
    if (dctx->fParams.checksumFlag) XXH64_reset(&dctx->xxhState, 0);
    return 0;
}

static ZSTD_frameSizeInfo ZSTD_errorFrameSizeInfo(size_t ret)
{
    ZSTD_frameSizeInfo frameSizeInfo;
    frameSizeInfo.compressedSize = ret;
    frameSizeInfo.decompressedBound = ZSTD_CONTENTSIZE_ERROR;
    return frameSizeInfo;
}

static ZSTD_frameSizeInfo ZSTD_findFrameSizeInfo(const void* src, size_t srcSize)
{
    ZSTD_frameSizeInfo frameSizeInfo;
    memset(&frameSizeInfo, 0, sizeof(ZSTD_frameSizeInfo));

#if defined(ZSTD_LEGACY_SUPPORT) && (ZSTD_LEGACY_SUPPORT >= 1)
    if (ZSTD_isLegacy(src, srcSize))
        return ZSTD_findFrameSizeInfoLegacy(src, srcSize);
#endif

    if ((srcSize >= ZSTD_SKIPPABLEHEADERSIZE)
        && (MEM_readLE32(src) & ZSTD_MAGIC_SKIPPABLE_MASK) == ZSTD_MAGIC_SKIPPABLE_START) {
        frameSizeInfo.compressedSize = readSkippableFrameSize(src, srcSize);
        assert(ZSTD_isError(frameSizeInfo.compressedSize) ||
               frameSizeInfo.compressedSize <= srcSize);
        return frameSizeInfo;
    } else {
        const BYTE* ip = (const BYTE*)src;
        const BYTE* const ipstart = ip;
        size_t remainingSize = srcSize;
        size_t nbBlocks = 0;
        ZSTD_frameHeader zfh;

        /* Extract Frame Header */
        {   size_t const ret = ZSTD_getFrameHeader(&zfh, src, srcSize);
            if (ZSTD_isError(ret))
                return ZSTD_errorFrameSizeInfo(ret);
            if (ret > 0)
                return ZSTD_errorFrameSizeInfo(ERROR(srcSize_wrong));
        }

        ip += zfh.headerSize;
        remainingSize -= zfh.headerSize;

        /* Iterate over each block */
        while (1) {
            blockProperties_t blockProperties;
            size_t const cBlockSize = ZSTD_getcBlockSize(ip, remainingSize, &blockProperties);
            if (ZSTD_isError(cBlockSize))
                return ZSTD_errorFrameSizeInfo(cBlockSize);

            if (ZSTD_blockHeaderSize + cBlockSize > remainingSize)
                return ZSTD_errorFrameSizeInfo(ERROR(srcSize_wrong));

            ip += ZSTD_blockHeaderSize + cBlockSize;
            remainingSize -= ZSTD_blockHeaderSize + cBlockSize;
            nbBlocks++;

            if (blockProperties.lastBlock) break;
        }

        /* Final frame content checksum */
        if (zfh.checksumFlag) {
            if (remainingSize < 4)
                return ZSTD_errorFrameSizeInfo(ERROR(srcSize_wrong));
            ip += 4;
        }

        frameSizeInfo.compressedSize = ip - ipstart;
        frameSizeInfo.decompressedBound = (zfh.frameContentSize != ZSTD_CONTENTSIZE_UNKNOWN)
                                        ? zfh.frameContentSize
                                        : nbBlocks * zfh.blockSizeMax;
        return frameSizeInfo;
    }
}

/** ZSTD_findFrameCompressedSize() :
 *  compatible with legacy mode
 *  `src` must point to the start of a ZSTD frame, ZSTD legacy frame, or skippable frame
 *  `srcSize` must be at least as large as the frame contained
 *  @return : the compressed size of the frame starting at `src` */
size_t ZSTD_findFrameCompressedSize(const void *src, size_t srcSize)
{
    ZSTD_frameSizeInfo const frameSizeInfo = ZSTD_findFrameSizeInfo(src, srcSize);
    return frameSizeInfo.compressedSize;
}

/** ZSTD_decompressBound() :
 *  compatible with legacy mode
 *  `src` must point to the start of a ZSTD frame or a skippeable frame
 *  `srcSize` must be at least as large as the frame contained
 *  @return : the maximum decompressed size of the compressed source
 */
unsigned long long ZSTD_decompressBound(const void* src, size_t srcSize)
{
    unsigned long long bound = 0;
    /* Iterate over each frame */
    while (srcSize > 0) {
        ZSTD_frameSizeInfo const frameSizeInfo = ZSTD_findFrameSizeInfo(src, srcSize);
        size_t const compressedSize = frameSizeInfo.compressedSize;
        unsigned long long const decompressedBound = frameSizeInfo.decompressedBound;
        if (ZSTD_isError(compressedSize) || decompressedBound == ZSTD_CONTENTSIZE_ERROR)
            return ZSTD_CONTENTSIZE_ERROR;
        assert(srcSize >= compressedSize);
        src = (const BYTE*)src + compressedSize;
        srcSize -= compressedSize;
        bound += decompressedBound;
    }
    return bound;
}


/*-*************************************************************
 *   Frame decoding
 ***************************************************************/

/** ZSTD_insertBlock() :
 *  insert `src` block into `dctx` history. Useful to track uncompressed blocks. */
size_t ZSTD_insertBlock(ZSTD_DCtx* dctx, const void* blockStart, size_t blockSize)
{
    DEBUGLOG(5, "ZSTD_insertBlock: %u bytes", (unsigned)blockSize);
    ZSTD_checkContinuity(dctx, blockStart);
    dctx->previousDstEnd = (const char*)blockStart + blockSize;
    return blockSize;
}


static size_t ZSTD_copyRawBlock(void* dst, size_t dstCapacity,
                          const void* src, size_t srcSize)
{
    DEBUGLOG(5, "ZSTD_copyRawBlock");
    if (dst == NULL) {
        if (srcSize == 0) return 0;
        RETURN_ERROR(dstBuffer_null);
    }
    RETURN_ERROR_IF(srcSize > dstCapacity, dstSize_tooSmall);
    memcpy(dst, src, srcSize);
    return srcSize;
}

static size_t ZSTD_setRleBlock(void* dst, size_t dstCapacity,
                               BYTE b,
                               size_t regenSize)
{
    if (dst == NULL) {
        if (regenSize == 0) return 0;
        RETURN_ERROR(dstBuffer_null);
    }
    RETURN_ERROR_IF(regenSize > dstCapacity, dstSize_tooSmall);
    memset(dst, b, regenSize);
    return regenSize;
}


/*! ZSTD_decompressFrame() :
 * @dctx must be properly initialized
 *  will update *srcPtr and *srcSizePtr,
 *  to make *srcPtr progress by one frame. */
static size_t ZSTD_decompressFrame(ZSTD_DCtx* dctx,
                                   void* dst, size_t dstCapacity,
                             const void** srcPtr, size_t *srcSizePtr)
{
    const BYTE* ip = (const BYTE*)(*srcPtr);
    BYTE* const ostart = (BYTE* const)dst;
    BYTE* const oend = dstCapacity != 0 ? ostart + dstCapacity : ostart;
    BYTE* op = ostart;
    size_t remainingSrcSize = *srcSizePtr;

    DEBUGLOG(4, "ZSTD_decompressFrame (srcSize:%i)", (int)*srcSizePtr);

    /* check */
    RETURN_ERROR_IF(
        remainingSrcSize < ZSTD_FRAMEHEADERSIZE_MIN(dctx->format)+ZSTD_blockHeaderSize,
        srcSize_wrong);

    /* Frame Header */
    {   size_t const frameHeaderSize = ZSTD_frameHeaderSize_internal(
                ip, ZSTD_FRAMEHEADERSIZE_PREFIX(dctx->format), dctx->format);
        if (ZSTD_isError(frameHeaderSize)) return frameHeaderSize;
        RETURN_ERROR_IF(remainingSrcSize < frameHeaderSize+ZSTD_blockHeaderSize,
                        srcSize_wrong);
        FORWARD_IF_ERROR( ZSTD_decodeFrameHeader(dctx, ip, frameHeaderSize) );
        ip += frameHeaderSize; remainingSrcSize -= frameHeaderSize;
    }

    /* Loop on each block */
    while (1) {
        size_t decodedSize;
        blockProperties_t blockProperties;
        size_t const cBlockSize = ZSTD_getcBlockSize(ip, remainingSrcSize, &blockProperties);
        if (ZSTD_isError(cBlockSize)) return cBlockSize;

        ip += ZSTD_blockHeaderSize;
        remainingSrcSize -= ZSTD_blockHeaderSize;
        RETURN_ERROR_IF(cBlockSize > remainingSrcSize, srcSize_wrong);

        switch(blockProperties.blockType)
        {
        case bt_compressed:
            decodedSize = ZSTD_decompressBlock_internal(dctx, op, oend-op, ip, cBlockSize, /* frame */ 1);
            break;
        case bt_raw :
            decodedSize = ZSTD_copyRawBlock(op, oend-op, ip, cBlockSize);
            break;
        case bt_rle :
            decodedSize = ZSTD_setRleBlock(op, oend-op, *ip, blockProperties.origSize);
            break;
        case bt_reserved :
        default:
            RETURN_ERROR(corruption_detected);
        }

        if (ZSTD_isError(decodedSize)) return decodedSize;
        if (dctx->fParams.checksumFlag)
            XXH64_update(&dctx->xxhState, op, decodedSize);
        if (decodedSize != 0)
            op += decodedSize;
        assert(ip != NULL);
        ip += cBlockSize;
        remainingSrcSize -= cBlockSize;
        if (blockProperties.lastBlock) break;
    }

    if (dctx->fParams.frameContentSize != ZSTD_CONTENTSIZE_UNKNOWN) {
        RETURN_ERROR_IF((U64)(op-ostart) != dctx->fParams.frameContentSize,
                        corruption_detected);
    }
    if (dctx->fParams.checksumFlag) { /* Frame content checksum verification */
        U32 const checkCalc = (U32)XXH64_digest(&dctx->xxhState);
        U32 checkRead;
        RETURN_ERROR_IF(remainingSrcSize<4, checksum_wrong);
        checkRead = MEM_readLE32(ip);
        RETURN_ERROR_IF(checkRead != checkCalc, checksum_wrong);
        ip += 4;
        remainingSrcSize -= 4;
    }

    /* Allow caller to get size read */
    *srcPtr = ip;
    *srcSizePtr = remainingSrcSize;
    return op-ostart;
}

static size_t ZSTD_decompressMultiFrame(ZSTD_DCtx* dctx,
                                        void* dst, size_t dstCapacity,
                                  const void* src, size_t srcSize,
                                  const void* dict, size_t dictSize,
                                  const ZSTD_DDict* ddict)
{
    void* const dststart = dst;
    int moreThan1Frame = 0;

    DEBUGLOG(5, "ZSTD_decompressMultiFrame");
    assert(dict==NULL || ddict==NULL);  /* either dict or ddict set, not both */

    if (ddict) {
        dict = ZSTD_DDict_dictContent(ddict);
        dictSize = ZSTD_DDict_dictSize(ddict);
    }

    while (srcSize >= ZSTD_startingInputLength(dctx->format)) {

#if defined(ZSTD_LEGACY_SUPPORT) && (ZSTD_LEGACY_SUPPORT >= 1)
        if (ZSTD_isLegacy(src, srcSize)) {
            size_t decodedSize;
            size_t const frameSize = ZSTD_findFrameCompressedSizeLegacy(src, srcSize);
            if (ZSTD_isError(frameSize)) return frameSize;
            RETURN_ERROR_IF(dctx->staticSize, memory_allocation,
                "legacy support is not compatible with static dctx");

            decodedSize = ZSTD_decompressLegacy(dst, dstCapacity, src, frameSize, dict, dictSize);
            if (ZSTD_isError(decodedSize)) return decodedSize;

            assert(decodedSize <=- dstCapacity);
            dst = (BYTE*)dst + decodedSize;
            dstCapacity -= decodedSize;

            src = (const BYTE*)src + frameSize;
            srcSize -= frameSize;

            continue;
        }
#endif

        {   U32 const magicNumber = MEM_readLE32(src);
            DEBUGLOG(4, "reading magic number %08X (expecting %08X)",
                        (unsigned)magicNumber, ZSTD_MAGICNUMBER);
            if ((magicNumber & ZSTD_MAGIC_SKIPPABLE_MASK) == ZSTD_MAGIC_SKIPPABLE_START) {
                size_t const skippableSize = readSkippableFrameSize(src, srcSize);
                FORWARD_IF_ERROR(skippableSize);
                assert(skippableSize <= srcSize);

                src = (const BYTE *)src + skippableSize;
                srcSize -= skippableSize;
                continue;
        }   }

        if (ddict) {
            /* we were called from ZSTD_decompress_usingDDict */
            FORWARD_IF_ERROR(ZSTD_decompressBegin_usingDDict(dctx, ddict));
        } else {
            /* this will initialize correctly with no dict if dict == NULL, so
             * use this in all cases but ddict */
            FORWARD_IF_ERROR(ZSTD_decompressBegin_usingDict(dctx, dict, dictSize));
        }
        ZSTD_checkContinuity(dctx, dst);

        {   const size_t res = ZSTD_decompressFrame(dctx, dst, dstCapacity,
                                                    &src, &srcSize);
            RETURN_ERROR_IF(
                (ZSTD_getErrorCode(res) == ZSTD_error_prefix_unknown)
             && (moreThan1Frame==1),
                srcSize_wrong,
                "at least one frame successfully completed, but following "
                "bytes are garbage: it's more likely to be a srcSize error, "
                "specifying more bytes than compressed size of frame(s). This "
                "error message replaces ERROR(prefix_unknown), which would be "
                "confusing, as the first header is actually correct. Note that "
                "one could be unlucky, it might be a corruption error instead, "
                "happening right at the place where we expect zstd magic "
                "bytes. But this is _much_ less likely than a srcSize field "
                "error.");
            if (ZSTD_isError(res)) return res;
            assert(res <= dstCapacity);
            if (res != 0)
                dst = (BYTE*)dst + res;
            dstCapacity -= res;
        }
        moreThan1Frame = 1;
    }  /* while (srcSize >= ZSTD_frameHeaderSize_prefix) */

    RETURN_ERROR_IF(srcSize, srcSize_wrong, "input not entirely consumed");

    return (BYTE*)dst - (BYTE*)dststart;
}

size_t ZSTD_decompress_usingDict(ZSTD_DCtx* dctx,
                                 void* dst, size_t dstCapacity,
                           const void* src, size_t srcSize,
                           const void* dict, size_t dictSize)
{
    return ZSTD_decompressMultiFrame(dctx, dst, dstCapacity, src, srcSize, dict, dictSize, NULL);
}


static ZSTD_DDict const* ZSTD_getDDict(ZSTD_DCtx* dctx)
{
    switch (dctx->dictUses) {
    default:
        assert(0 /* Impossible */);
        /* fall-through */
    case ZSTD_dont_use:
        ZSTD_clearDict(dctx);
        return NULL;
    case ZSTD_use_indefinitely:
        return dctx->ddict;
    case ZSTD_use_once:
        dctx->dictUses = ZSTD_dont_use;
        return dctx->ddict;
    }
}

size_t ZSTD_decompressDCtx(ZSTD_DCtx* dctx, void* dst, size_t dstCapacity, const void* src, size_t srcSize)
{
    return ZSTD_decompress_usingDDict(dctx, dst, dstCapacity, src, srcSize, ZSTD_getDDict(dctx));
}


size_t ZSTD_decompress(void* dst, size_t dstCapacity, const void* src, size_t srcSize)
{
#if defined(ZSTD_HEAPMODE) && (ZSTD_HEAPMODE>=1)
    size_t regenSize;
    ZSTD_DCtx* const dctx = ZSTD_createDCtx();
    RETURN_ERROR_IF(dctx==NULL, memory_allocation);
    regenSize = ZSTD_decompressDCtx(dctx, dst, dstCapacity, src, srcSize);
    ZSTD_freeDCtx(dctx);
    return regenSize;
#else   /* stack mode */
    ZSTD_DCtx dctx;
    ZSTD_initDCtx_internal(&dctx);
    return ZSTD_decompressDCtx(&dctx, dst, dstCapacity, src, srcSize);
#endif
}


/*-**************************************
*   Advanced Streaming Decompression API
*   Bufferless and synchronous
****************************************/
size_t ZSTD_nextSrcSizeToDecompress(ZSTD_DCtx* dctx) { return dctx->expected; }

/**
 * Similar to ZSTD_nextSrcSizeToDecompress(), but when when a block input can be streamed,
 * we allow taking a partial block as the input. Currently only raw uncompressed blocks can
 * be streamed.
 *
 * For blocks that can be streamed, this allows us to reduce the latency until we produce
 * output, and avoid copying the input.
 *
 * @param inputSize - The total amount of input that the caller currently has.
 */
static size_t ZSTD_nextSrcSizeToDecompressWithInputSize(ZSTD_DCtx* dctx, size_t inputSize) {
    if (!(dctx->stage == ZSTDds_decompressBlock || dctx->stage == ZSTDds_decompressLastBlock))
        return dctx->expected;
    if (dctx->bType != bt_raw)
        return dctx->expected;
    return MIN(MAX(inputSize, 1), dctx->expected);
}

ZSTD_nextInputType_e ZSTD_nextInputType(ZSTD_DCtx* dctx) {
    switch(dctx->stage)
    {
    default:   /* should not happen */
        assert(0);
    case ZSTDds_getFrameHeaderSize:
    case ZSTDds_decodeFrameHeader:
        return ZSTDnit_frameHeader;
    case ZSTDds_decodeBlockHeader:
        return ZSTDnit_blockHeader;
    case ZSTDds_decompressBlock:
        return ZSTDnit_block;
    case ZSTDds_decompressLastBlock:
        return ZSTDnit_lastBlock;
    case ZSTDds_checkChecksum:
        return ZSTDnit_checksum;
    case ZSTDds_decodeSkippableHeader:
    case ZSTDds_skipFrame:
        return ZSTDnit_skippableFrame;
    }
}

static int ZSTD_isSkipFrame(ZSTD_DCtx* dctx) { return dctx->stage == ZSTDds_skipFrame; }

/** ZSTD_decompressContinue() :
 *  srcSize : must be the exact nb of bytes expected (see ZSTD_nextSrcSizeToDecompress())
 *  @return : nb of bytes generated into `dst` (necessarily <= `dstCapacity)
 *            or an error code, which can be tested using ZSTD_isError() */
size_t ZSTD_decompressContinue(ZSTD_DCtx* dctx, void* dst, size_t dstCapacity, const void* src, size_t srcSize)
{
    DEBUGLOG(5, "ZSTD_decompressContinue (srcSize:%u)", (unsigned)srcSize);
    /* Sanity check */
    RETURN_ERROR_IF(srcSize != ZSTD_nextSrcSizeToDecompressWithInputSize(dctx, srcSize), srcSize_wrong, "not allowed");
    if (dstCapacity) ZSTD_checkContinuity(dctx, dst);

    switch (dctx->stage)
    {
    case ZSTDds_getFrameHeaderSize :
        assert(src != NULL);
        if (dctx->format == ZSTD_f_zstd1) {  /* allows header */
            assert(srcSize >= ZSTD_FRAMEIDSIZE);  /* to read skippable magic number */
            if ((MEM_readLE32(src) & ZSTD_MAGIC_SKIPPABLE_MASK) == ZSTD_MAGIC_SKIPPABLE_START) {        /* skippable frame */
                memcpy(dctx->headerBuffer, src, srcSize);
                dctx->expected = ZSTD_SKIPPABLEHEADERSIZE - srcSize;  /* remaining to load to get full skippable frame header */
                dctx->stage = ZSTDds_decodeSkippableHeader;
                return 0;
        }   }
        dctx->headerSize = ZSTD_frameHeaderSize_internal(src, srcSize, dctx->format);
        if (ZSTD_isError(dctx->headerSize)) return dctx->headerSize;
        memcpy(dctx->headerBuffer, src, srcSize);
        dctx->expected = dctx->headerSize - srcSize;
        dctx->stage = ZSTDds_decodeFrameHeader;
        return 0;

    case ZSTDds_decodeFrameHeader:
        assert(src != NULL);
        memcpy(dctx->headerBuffer + (dctx->headerSize - srcSize), src, srcSize);
        FORWARD_IF_ERROR(ZSTD_decodeFrameHeader(dctx, dctx->headerBuffer, dctx->headerSize));
        dctx->expected = ZSTD_blockHeaderSize;
        dctx->stage = ZSTDds_decodeBlockHeader;
        return 0;

    case ZSTDds_decodeBlockHeader:
        {   blockProperties_t bp;
            size_t const cBlockSize = ZSTD_getcBlockSize(src, ZSTD_blockHeaderSize, &bp);
            if (ZSTD_isError(cBlockSize)) return cBlockSize;
            RETURN_ERROR_IF(cBlockSize > dctx->fParams.blockSizeMax, corruption_detected, "Block Size Exceeds Maximum");
            dctx->expected = cBlockSize;
            dctx->bType = bp.blockType;
            dctx->rleSize = bp.origSize;
            if (cBlockSize) {
                dctx->stage = bp.lastBlock ? ZSTDds_decompressLastBlock : ZSTDds_decompressBlock;
                return 0;
            }
            /* empty block */
            if (bp.lastBlock) {
                if (dctx->fParams.checksumFlag) {
                    dctx->expected = 4;
                    dctx->stage = ZSTDds_checkChecksum;
                } else {
                    dctx->expected = 0; /* end of frame */
                    dctx->stage = ZSTDds_getFrameHeaderSize;
                }
            } else {
                dctx->expected = ZSTD_blockHeaderSize;  /* jump to next header */
                dctx->stage = ZSTDds_decodeBlockHeader;
            }
            return 0;
        }

    case ZSTDds_decompressLastBlock:
    case ZSTDds_decompressBlock:
        DEBUGLOG(5, "ZSTD_decompressContinue: case ZSTDds_decompressBlock");
        {   size_t rSize;
            switch(dctx->bType)
            {
            case bt_compressed:
                DEBUGLOG(5, "ZSTD_decompressContinue: case bt_compressed");
                rSize = ZSTD_decompressBlock_internal(dctx, dst, dstCapacity, src, srcSize, /* frame */ 1);
                dctx->expected = 0;  /* Streaming not supported */
                break;
            case bt_raw :
                assert(srcSize <= dctx->expected);
                rSize = ZSTD_copyRawBlock(dst, dstCapacity, src, srcSize);
                FORWARD_IF_ERROR(rSize);
                assert(rSize == srcSize);
                dctx->expected -= rSize;
                break;
            case bt_rle :
                rSize = ZSTD_setRleBlock(dst, dstCapacity, *(const BYTE*)src, dctx->rleSize);
                dctx->expected = 0;  /* Streaming not supported */
                break;
            case bt_reserved :   /* should never happen */
            default:
                RETURN_ERROR(corruption_detected);
            }
            FORWARD_IF_ERROR(rSize);
            RETURN_ERROR_IF(rSize > dctx->fParams.blockSizeMax, corruption_detected, "Decompressed Block Size Exceeds Maximum");
            DEBUGLOG(5, "ZSTD_decompressContinue: decoded size from block : %u", (unsigned)rSize);
            dctx->decodedSize += rSize;
            if (dctx->fParams.checksumFlag) XXH64_update(&dctx->xxhState, dst, rSize);
            dctx->previousDstEnd = (char*)dst + rSize;

            /* Stay on the same stage until we are finished streaming the block. */
            if (dctx->expected > 0) {
                return rSize;
            }

            if (dctx->stage == ZSTDds_decompressLastBlock) {   /* end of frame */
                DEBUGLOG(4, "ZSTD_decompressContinue: decoded size from frame : %u", (unsigned)dctx->decodedSize);
                RETURN_ERROR_IF(
                    dctx->fParams.frameContentSize != ZSTD_CONTENTSIZE_UNKNOWN
                 && dctx->decodedSize != dctx->fParams.frameContentSize,
                    corruption_detected);
                if (dctx->fParams.checksumFlag) {  /* another round for frame checksum */
                    dctx->expected = 4;
                    dctx->stage = ZSTDds_checkChecksum;
                } else {
                    dctx->expected = 0;   /* ends here */
                    dctx->stage = ZSTDds_getFrameHeaderSize;
                }
            } else {
                dctx->stage = ZSTDds_decodeBlockHeader;
                dctx->expected = ZSTD_blockHeaderSize;
            }
            return rSize;
        }

    case ZSTDds_checkChecksum:
        assert(srcSize == 4);  /* guaranteed by dctx->expected */
        {   U32 const h32 = (U32)XXH64_digest(&dctx->xxhState);
            U32 const check32 = MEM_readLE32(src);
            DEBUGLOG(4, "ZSTD_decompressContinue: checksum : calculated %08X :: %08X read", (unsigned)h32, (unsigned)check32);
            RETURN_ERROR_IF(check32 != h32, checksum_wrong);
            dctx->expected = 0;
            dctx->stage = ZSTDds_getFrameHeaderSize;
            return 0;
        }

    case ZSTDds_decodeSkippableHeader:
        assert(src != NULL);
        assert(srcSize <= ZSTD_SKIPPABLEHEADERSIZE);
        memcpy(dctx->headerBuffer + (ZSTD_SKIPPABLEHEADERSIZE - srcSize), src, srcSize);   /* complete skippable header */
        dctx->expected = MEM_readLE32(dctx->headerBuffer + ZSTD_FRAMEIDSIZE);   /* note : dctx->expected can grow seriously large, beyond local buffer size */
        dctx->stage = ZSTDds_skipFrame;
        return 0;

    case ZSTDds_skipFrame:
        dctx->expected = 0;
        dctx->stage = ZSTDds_getFrameHeaderSize;
        return 0;

    default:
        assert(0);   /* impossible */
        RETURN_ERROR(GENERIC);   /* some compiler require default to do something */
    }
}


static size_t ZSTD_refDictContent(ZSTD_DCtx* dctx, const void* dict, size_t dictSize)
{
    dctx->dictEnd = dctx->previousDstEnd;
    dctx->virtualStart = (const char*)dict - ((const char*)(dctx->previousDstEnd) - (const char*)(dctx->prefixStart));
    dctx->prefixStart = dict;
    dctx->previousDstEnd = (const char*)dict + dictSize;
    return 0;
}

/*! ZSTD_loadDEntropy() :
 *  dict : must point at beginning of a valid zstd dictionary.
 * @return : size of entropy tables read */
size_t
ZSTD_loadDEntropy(ZSTD_entropyDTables_t* entropy,
                  const void* const dict, size_t const dictSize)
{
    const BYTE* dictPtr = (const BYTE*)dict;
    const BYTE* const dictEnd = dictPtr + dictSize;

    RETURN_ERROR_IF(dictSize <= 8, dictionary_corrupted);
    assert(MEM_readLE32(dict) == ZSTD_MAGIC_DICTIONARY);   /* dict must be valid */
    dictPtr += 8;   /* skip header = magic + dictID */

    ZSTD_STATIC_ASSERT(offsetof(ZSTD_entropyDTables_t, OFTable) == offsetof(ZSTD_entropyDTables_t, LLTable) + sizeof(entropy->LLTable));
    ZSTD_STATIC_ASSERT(offsetof(ZSTD_entropyDTables_t, MLTable) == offsetof(ZSTD_entropyDTables_t, OFTable) + sizeof(entropy->OFTable));
    ZSTD_STATIC_ASSERT(sizeof(entropy->LLTable) + sizeof(entropy->OFTable) + sizeof(entropy->MLTable) >= HUF_DECOMPRESS_WORKSPACE_SIZE);
    {   void* const workspace = &entropy->LLTable;   /* use fse tables as temporary workspace; implies fse tables are grouped together */
        size_t const workspaceSize = sizeof(entropy->LLTable) + sizeof(entropy->OFTable) + sizeof(entropy->MLTable);
#ifdef HUF_FORCE_DECOMPRESS_X1
        /* in minimal huffman, we always use X1 variants */
        size_t const hSize = HUF_readDTableX1_wksp(entropy->hufTable,
                                                dictPtr, dictEnd - dictPtr,
                                                workspace, workspaceSize);
#else
        size_t const hSize = HUF_readDTableX2_wksp(entropy->hufTable,
                                                dictPtr, dictEnd - dictPtr,
                                                workspace, workspaceSize);
#endif
        RETURN_ERROR_IF(HUF_isError(hSize), dictionary_corrupted);
        dictPtr += hSize;
    }

    {   short offcodeNCount[MaxOff+1];
        unsigned offcodeMaxValue = MaxOff, offcodeLog;
        size_t const offcodeHeaderSize = FSE_readNCount(offcodeNCount, &offcodeMaxValue, &offcodeLog, dictPtr, dictEnd-dictPtr);
        RETURN_ERROR_IF(FSE_isError(offcodeHeaderSize), dictionary_corrupted);
        RETURN_ERROR_IF(offcodeMaxValue > MaxOff, dictionary_corrupted);
        RETURN_ERROR_IF(offcodeLog > OffFSELog, dictionary_corrupted);
        ZSTD_buildFSETable( entropy->OFTable,
                            offcodeNCount, offcodeMaxValue,
                            OF_base, OF_bits,
                            offcodeLog);
        dictPtr += offcodeHeaderSize;
    }

    {   short matchlengthNCount[MaxML+1];
        unsigned matchlengthMaxValue = MaxML, matchlengthLog;
        size_t const matchlengthHeaderSize = FSE_readNCount(matchlengthNCount, &matchlengthMaxValue, &matchlengthLog, dictPtr, dictEnd-dictPtr);
        RETURN_ERROR_IF(FSE_isError(matchlengthHeaderSize), dictionary_corrupted);
        RETURN_ERROR_IF(matchlengthMaxValue > MaxML, dictionary_corrupted);
        RETURN_ERROR_IF(matchlengthLog > MLFSELog, dictionary_corrupted);
        ZSTD_buildFSETable( entropy->MLTable,
                            matchlengthNCount, matchlengthMaxValue,
                            ML_base, ML_bits,
                            matchlengthLog);
        dictPtr += matchlengthHeaderSize;
    }

    {   short litlengthNCount[MaxLL+1];
        unsigned litlengthMaxValue = MaxLL, litlengthLog;
        size_t const litlengthHeaderSize = FSE_readNCount(litlengthNCount, &litlengthMaxValue, &litlengthLog, dictPtr, dictEnd-dictPtr);
        RETURN_ERROR_IF(FSE_isError(litlengthHeaderSize), dictionary_corrupted);
        RETURN_ERROR_IF(litlengthMaxValue > MaxLL, dictionary_corrupted);
        RETURN_ERROR_IF(litlengthLog > LLFSELog, dictionary_corrupted);
        ZSTD_buildFSETable( entropy->LLTable,
                            litlengthNCount, litlengthMaxValue,
                            LL_base, LL_bits,
                            litlengthLog);
        dictPtr += litlengthHeaderSize;
    }

    RETURN_ERROR_IF(dictPtr+12 > dictEnd, dictionary_corrupted);
    {   int i;
        size_t const dictContentSize = (size_t)(dictEnd - (dictPtr+12));
        for (i=0; i<3; i++) {
            U32 const rep = MEM_readLE32(dictPtr); dictPtr += 4;
            RETURN_ERROR_IF(rep==0 || rep > dictContentSize,
                            dictionary_corrupted);
            entropy->rep[i] = rep;
    }   }

    return dictPtr - (const BYTE*)dict;
}

static size_t ZSTD_decompress_insertDictionary(ZSTD_DCtx* dctx, const void* dict, size_t dictSize)
{
    if (dictSize < 8) return ZSTD_refDictContent(dctx, dict, dictSize);
    {   U32 const magic = MEM_readLE32(dict);
        if (magic != ZSTD_MAGIC_DICTIONARY) {
            return ZSTD_refDictContent(dctx, dict, dictSize);   /* pure content mode */
    }   }
    dctx->dictID = MEM_readLE32((const char*)dict + ZSTD_FRAMEIDSIZE);

    /* load entropy tables */
    {   size_t const eSize = ZSTD_loadDEntropy(&dctx->entropy, dict, dictSize);
        RETURN_ERROR_IF(ZSTD_isError(eSize), dictionary_corrupted);
        dict = (const char*)dict + eSize;
        dictSize -= eSize;
    }
    dctx->litEntropy = dctx->fseEntropy = 1;

    /* reference dictionary content */
    return ZSTD_refDictContent(dctx, dict, dictSize);
}

size_t ZSTD_decompressBegin(ZSTD_DCtx* dctx)
{
    assert(dctx != NULL);
    dctx->expected = ZSTD_startingInputLength(dctx->format);  /* dctx->format must be properly set */
    dctx->stage = ZSTDds_getFrameHeaderSize;
    dctx->decodedSize = 0;
    dctx->previousDstEnd = NULL;
    dctx->prefixStart = NULL;
    dctx->virtualStart = NULL;
    dctx->dictEnd = NULL;
    dctx->entropy.hufTable[0] = (HUF_DTable)((HufLog)*0x1000001);  /* cover both little and big endian */
    dctx->litEntropy = dctx->fseEntropy = 0;
    dctx->dictID = 0;
    dctx->bType = bt_reserved;
    ZSTD_STATIC_ASSERT(sizeof(dctx->entropy.rep) == sizeof(repStartValue));
    memcpy(dctx->entropy.rep, repStartValue, sizeof(repStartValue));  /* initial repcodes */
    dctx->LLTptr = dctx->entropy.LLTable;
    dctx->MLTptr = dctx->entropy.MLTable;
    dctx->OFTptr = dctx->entropy.OFTable;
    dctx->HUFptr = dctx->entropy.hufTable;
    return 0;
}

size_t ZSTD_decompressBegin_usingDict(ZSTD_DCtx* dctx, const void* dict, size_t dictSize)
{
    FORWARD_IF_ERROR( ZSTD_decompressBegin(dctx) );
    if (dict && dictSize)
        RETURN_ERROR_IF(
            ZSTD_isError(ZSTD_decompress_insertDictionary(dctx, dict, dictSize)),
            dictionary_corrupted);
    return 0;
}


/* ======   ZSTD_DDict   ====== */

size_t ZSTD_decompressBegin_usingDDict(ZSTD_DCtx* dctx, const ZSTD_DDict* ddict)
{
    DEBUGLOG(4, "ZSTD_decompressBegin_usingDDict");
    assert(dctx != NULL);
    if (ddict) {
        const char* const dictStart = (const char*)ZSTD_DDict_dictContent(ddict);
        size_t const dictSize = ZSTD_DDict_dictSize(ddict);
        const void* const dictEnd = dictStart + dictSize;
        dctx->ddictIsCold = (dctx->dictEnd != dictEnd);
        DEBUGLOG(4, "DDict is %s",
                    dctx->ddictIsCold ? "~cold~" : "hot!");
    }
    FORWARD_IF_ERROR( ZSTD_decompressBegin(dctx) );
    if (ddict) {   /* NULL ddict is equivalent to no dictionary */
        ZSTD_copyDDictParameters(dctx, ddict);
    }
    return 0;
}

/*! ZSTD_getDictID_fromDict() :
 *  Provides the dictID stored within dictionary.
 *  if @return == 0, the dictionary is not conformant with Zstandard specification.
 *  It can still be loaded, but as a content-only dictionary. */
unsigned ZSTD_getDictID_fromDict(const void* dict, size_t dictSize)
{
    if (dictSize < 8) return 0;
    if (MEM_readLE32(dict) != ZSTD_MAGIC_DICTIONARY) return 0;
    return MEM_readLE32((const char*)dict + ZSTD_FRAMEIDSIZE);
}

/*! ZSTD_getDictID_fromFrame() :
 *  Provides the dictID required to decompress frame stored within `src`.
 *  If @return == 0, the dictID could not be decoded.
 *  This could for one of the following reasons :
 *  - The frame does not require a dictionary (most common case).
 *  - The frame was built with dictID intentionally removed.
 *    Needed dictionary is a hidden information.
 *    Note : this use case also happens when using a non-conformant dictionary.
 *  - `srcSize` is too small, and as a result, frame header could not be decoded.
 *    Note : possible if `srcSize < ZSTD_FRAMEHEADERSIZE_MAX`.
 *  - This is not a Zstandard frame.
 *  When identifying the exact failure cause, it's possible to use
 *  ZSTD_getFrameHeader(), which will provide a more precise error code. */
unsigned ZSTD_getDictID_fromFrame(const void* src, size_t srcSize)
{
    ZSTD_frameHeader zfp = { 0, 0, 0, ZSTD_frame, 0, 0, 0 };
    size_t const hError = ZSTD_getFrameHeader(&zfp, src, srcSize);
    if (ZSTD_isError(hError)) return 0;
    return zfp.dictID;
}


/*! ZSTD_decompress_usingDDict() :
*   Decompression using a pre-digested Dictionary
*   Use dictionary without significant overhead. */
size_t ZSTD_decompress_usingDDict(ZSTD_DCtx* dctx,
                                  void* dst, size_t dstCapacity,
                            const void* src, size_t srcSize,
                            const ZSTD_DDict* ddict)
{
    /* pass content and size in case legacy frames are encountered */
    return ZSTD_decompressMultiFrame(dctx, dst, dstCapacity, src, srcSize,
                                     NULL, 0,
                                     ddict);
}


/*=====================================
*   Streaming decompression
*====================================*/

ZSTD_DStream* ZSTD_createDStream(void)
{
    DEBUGLOG(3, "ZSTD_createDStream");
    return ZSTD_createDStream_advanced(ZSTD_defaultCMem);
}

ZSTD_DStream* ZSTD_initStaticDStream(void *workspace, size_t workspaceSize)
{
    return ZSTD_initStaticDCtx(workspace, workspaceSize);
}

ZSTD_DStream* ZSTD_createDStream_advanced(ZSTD_customMem customMem)
{
    return ZSTD_createDCtx_advanced(customMem);
}

size_t ZSTD_freeDStream(ZSTD_DStream* zds)
{
    return ZSTD_freeDCtx(zds);
}


/* ***  Initialization  *** */

size_t ZSTD_DStreamInSize(void)  { return ZSTD_BLOCKSIZE_MAX + ZSTD_blockHeaderSize; }
size_t ZSTD_DStreamOutSize(void) { return ZSTD_BLOCKSIZE_MAX; }

size_t ZSTD_DCtx_loadDictionary_advanced(ZSTD_DCtx* dctx,
                                   const void* dict, size_t dictSize,
                                         ZSTD_dictLoadMethod_e dictLoadMethod,
                                         ZSTD_dictContentType_e dictContentType)
{
    RETURN_ERROR_IF(dctx->streamStage != zdss_init, stage_wrong);
    ZSTD_clearDict(dctx);
    if (dict && dictSize != 0) {
        dctx->ddictLocal = ZSTD_createDDict_advanced(dict, dictSize, dictLoadMethod, dictContentType, dctx->customMem);
        RETURN_ERROR_IF(dctx->ddictLocal == NULL, memory_allocation);
        dctx->ddict = dctx->ddictLocal;
        dctx->dictUses = ZSTD_use_indefinitely;
    }
    return 0;
}

size_t ZSTD_DCtx_loadDictionary_byReference(ZSTD_DCtx* dctx, const void* dict, size_t dictSize)
{
    return ZSTD_DCtx_loadDictionary_advanced(dctx, dict, dictSize, ZSTD_dlm_byRef, ZSTD_dct_auto);
}

size_t ZSTD_DCtx_loadDictionary(ZSTD_DCtx* dctx, const void* dict, size_t dictSize)
{
    return ZSTD_DCtx_loadDictionary_advanced(dctx, dict, dictSize, ZSTD_dlm_byCopy, ZSTD_dct_auto);
}

size_t ZSTD_DCtx_refPrefix_advanced(ZSTD_DCtx* dctx, const void* prefix, size_t prefixSize, ZSTD_dictContentType_e dictContentType)
{
    FORWARD_IF_ERROR(ZSTD_DCtx_loadDictionary_advanced(dctx, prefix, prefixSize, ZSTD_dlm_byRef, dictContentType));
    dctx->dictUses = ZSTD_use_once;
    return 0;
}

size_t ZSTD_DCtx_refPrefix(ZSTD_DCtx* dctx, const void* prefix, size_t prefixSize)
{
    return ZSTD_DCtx_refPrefix_advanced(dctx, prefix, prefixSize, ZSTD_dct_rawContent);
}


/* ZSTD_initDStream_usingDict() :
 * return : expected size, aka ZSTD_startingInputLength().
 * this function cannot fail */
size_t ZSTD_initDStream_usingDict(ZSTD_DStream* zds, const void* dict, size_t dictSize)
{
    DEBUGLOG(4, "ZSTD_initDStream_usingDict");
    FORWARD_IF_ERROR( ZSTD_DCtx_reset(zds, ZSTD_reset_session_only) );
    FORWARD_IF_ERROR( ZSTD_DCtx_loadDictionary(zds, dict, dictSize) );
    return ZSTD_startingInputLength(zds->format);
}

/* note : this variant can't fail */
size_t ZSTD_initDStream(ZSTD_DStream* zds)
{
    DEBUGLOG(4, "ZSTD_initDStream");
    return ZSTD_initDStream_usingDDict(zds, NULL);
}

/* ZSTD_initDStream_usingDDict() :
 * ddict will just be referenced, and must outlive decompression session
 * this function cannot fail */
size_t ZSTD_initDStream_usingDDict(ZSTD_DStream* dctx, const ZSTD_DDict* ddict)
{
    FORWARD_IF_ERROR( ZSTD_DCtx_reset(dctx, ZSTD_reset_session_only) );
    FORWARD_IF_ERROR( ZSTD_DCtx_refDDict(dctx, ddict) );
    return ZSTD_startingInputLength(dctx->format);
}

/* ZSTD_resetDStream() :
 * return : expected size, aka ZSTD_startingInputLength().
 * this function cannot fail */
size_t ZSTD_resetDStream(ZSTD_DStream* dctx)
{
    FORWARD_IF_ERROR(ZSTD_DCtx_reset(dctx, ZSTD_reset_session_only));
    return ZSTD_startingInputLength(dctx->format);
}


size_t ZSTD_DCtx_refDDict(ZSTD_DCtx* dctx, const ZSTD_DDict* ddict)
{
    RETURN_ERROR_IF(dctx->streamStage != zdss_init, stage_wrong);
    ZSTD_clearDict(dctx);
    if (ddict) {
        dctx->ddict = ddict;
        dctx->dictUses = ZSTD_use_indefinitely;
    }
    return 0;
}

/* ZSTD_DCtx_setMaxWindowSize() :
 * note : no direct equivalence in ZSTD_DCtx_setParameter,
 * since this version sets windowSize, and the other sets windowLog */
size_t ZSTD_DCtx_setMaxWindowSize(ZSTD_DCtx* dctx, size_t maxWindowSize)
{
    ZSTD_bounds const bounds = ZSTD_dParam_getBounds(ZSTD_d_windowLogMax);
    size_t const min = (size_t)1 << bounds.lowerBound;
    size_t const max = (size_t)1 << bounds.upperBound;
    RETURN_ERROR_IF(dctx->streamStage != zdss_init, stage_wrong);
    RETURN_ERROR_IF(maxWindowSize < min, parameter_outOfBound);
    RETURN_ERROR_IF(maxWindowSize > max, parameter_outOfBound);
    dctx->maxWindowSize = maxWindowSize;
    return 0;
}

size_t ZSTD_DCtx_setFormat(ZSTD_DCtx* dctx, ZSTD_format_e format)
{
    return ZSTD_DCtx_setParameter(dctx, ZSTD_d_format, format);
}

ZSTD_bounds ZSTD_dParam_getBounds(ZSTD_dParameter dParam)
{
    ZSTD_bounds bounds = { 0, 0, 0 };
    switch(dParam) {
        case ZSTD_d_windowLogMax:
            bounds.lowerBound = ZSTD_WINDOWLOG_ABSOLUTEMIN;
            bounds.upperBound = ZSTD_WINDOWLOG_MAX;
            return bounds;
        case ZSTD_d_format:
            bounds.lowerBound = (int)ZSTD_f_zstd1;
            bounds.upperBound = (int)ZSTD_f_zstd1_magicless;
            ZSTD_STATIC_ASSERT(ZSTD_f_zstd1 < ZSTD_f_zstd1_magicless);
            return bounds;
        default:;
    }
    bounds.error = ERROR(parameter_unsupported);
    return bounds;
}

/* ZSTD_dParam_withinBounds:
 * @return 1 if value is within dParam bounds,
 * 0 otherwise */
static int ZSTD_dParam_withinBounds(ZSTD_dParameter dParam, int value)
{
    ZSTD_bounds const bounds = ZSTD_dParam_getBounds(dParam);
    if (ZSTD_isError(bounds.error)) return 0;
    if (value < bounds.lowerBound) return 0;
    if (value > bounds.upperBound) return 0;
    return 1;
}

#define CHECK_DBOUNDS(p,v) {                \
    RETURN_ERROR_IF(!ZSTD_dParam_withinBounds(p, v), parameter_outOfBound); \
}

size_t ZSTD_DCtx_setParameter(ZSTD_DCtx* dctx, ZSTD_dParameter dParam, int value)
{
    RETURN_ERROR_IF(dctx->streamStage != zdss_init, stage_wrong);
    switch(dParam) {
        case ZSTD_d_windowLogMax:
            if (value == 0) value = ZSTD_WINDOWLOG_LIMIT_DEFAULT;
            CHECK_DBOUNDS(ZSTD_d_windowLogMax, value);
            dctx->maxWindowSize = ((size_t)1) << value;
            return 0;
        case ZSTD_d_format:
            CHECK_DBOUNDS(ZSTD_d_format, value);
            dctx->format = (ZSTD_format_e)value;
            return 0;
        default:;
    }
    RETURN_ERROR(parameter_unsupported);
}

size_t ZSTD_DCtx_reset(ZSTD_DCtx* dctx, ZSTD_ResetDirective reset)
{
    if ( (reset == ZSTD_reset_session_only)
      || (reset == ZSTD_reset_session_and_parameters) ) {
        dctx->streamStage = zdss_init;
        dctx->noForwardProgress = 0;
    }
    if ( (reset == ZSTD_reset_parameters)
      || (reset == ZSTD_reset_session_and_parameters) ) {
        RETURN_ERROR_IF(dctx->streamStage != zdss_init, stage_wrong);
        ZSTD_clearDict(dctx);
        dctx->format = ZSTD_f_zstd1;
        dctx->maxWindowSize = ZSTD_MAXWINDOWSIZE_DEFAULT;
    }
    return 0;
}


size_t ZSTD_sizeof_DStream(const ZSTD_DStream* dctx)
{
    return ZSTD_sizeof_DCtx(dctx);
}

size_t ZSTD_decodingBufferSize_min(unsigned long long windowSize, unsigned long long frameContentSize)
{
    size_t const blockSize = (size_t) MIN(windowSize, ZSTD_BLOCKSIZE_MAX);
    unsigned long long const neededRBSize = windowSize + blockSize + (WILDCOPY_OVERLENGTH * 2);
    unsigned long long const neededSize = MIN(frameContentSize, neededRBSize);
    size_t const minRBSize = (size_t) neededSize;
    RETURN_ERROR_IF((unsigned long long)minRBSize != neededSize,
                    frameParameter_windowTooLarge);
    return minRBSize;
}

size_t ZSTD_estimateDStreamSize(size_t windowSize)
{
    size_t const blockSize = MIN(windowSize, ZSTD_BLOCKSIZE_MAX);
    size_t const inBuffSize = blockSize;  /* no block can be larger */
    size_t const outBuffSize = ZSTD_decodingBufferSize_min(windowSize, ZSTD_CONTENTSIZE_UNKNOWN);
    return ZSTD_estimateDCtxSize() + inBuffSize + outBuffSize;
}

size_t ZSTD_estimateDStreamSize_fromFrame(const void* src, size_t srcSize)
{
    U32 const windowSizeMax = 1U << ZSTD_WINDOWLOG_MAX;   /* note : should be user-selectable, but requires an additional parameter (or a dctx) */
    ZSTD_frameHeader zfh;
    size_t const err = ZSTD_getFrameHeader(&zfh, src, srcSize);
    if (ZSTD_isError(err)) return err;
    RETURN_ERROR_IF(err>0, srcSize_wrong);
    RETURN_ERROR_IF(zfh.windowSize > windowSizeMax,
                    frameParameter_windowTooLarge);
    return ZSTD_estimateDStreamSize((size_t)zfh.windowSize);
}


/* *****   Decompression   ***** */

<<<<<<< HEAD
=======
MEM_STATIC size_t ZSTD_limitCopy(void* dst, size_t dstCapacity, const void* src, size_t srcSize)
{
    size_t const length = MIN(dstCapacity, srcSize);
    if (length > 0) {
        memcpy(dst, src, length);
    }
    return length;
}

static int ZSTD_DCtx_isOverflow(ZSTD_DStream* zds, size_t const neededInBuffSize, size_t const neededOutBuffSize)
{
    return (zds->inBuffSize + zds->outBuffSize) >= (neededInBuffSize + neededOutBuffSize) * ZSTD_WORKSPACETOOLARGE_FACTOR;
}

static void ZSTD_DCtx_updateOversizedDuration(ZSTD_DStream* zds, size_t const neededInBuffSize, size_t const neededOutBuffSize)
{
    if (ZSTD_DCtx_isOverflow(zds, neededInBuffSize, neededOutBuffSize))
        zds->oversizedDuration++;
    else 
        zds->oversizedDuration = 0;
}

static int ZSTD_DCtx_isOversizedTooLong(ZSTD_DStream* zds)
{
    return zds->oversizedDuration >= ZSTD_WORKSPACETOOLARGE_MAXDURATION;
}

>>>>>>> 2847d1a6
size_t ZSTD_decompressStream(ZSTD_DStream* zds, ZSTD_outBuffer* output, ZSTD_inBuffer* input)
{
    const char* const src = (const char*)input->src;
    const char* const istart = input->pos != 0 ? src + input->pos : src;
    const char* const iend = input->size != 0 ? src + input->size : src;
    const char* ip = istart;
    char* const dst = (char*)output->dst;
    char* const ostart = output->pos != 0 ? dst + output->pos : dst;
    char* const oend = output->size != 0 ? dst + output->size : dst;
    char* op = ostart;
    U32 someMoreWork = 1;

    DEBUGLOG(5, "ZSTD_decompressStream");
    RETURN_ERROR_IF(
        input->pos > input->size,
        srcSize_wrong,
        "forbidden. in: pos: %u   vs size: %u",
        (U32)input->pos, (U32)input->size);
    RETURN_ERROR_IF(
        output->pos > output->size,
        dstSize_tooSmall,
        "forbidden. out: pos: %u   vs size: %u",
        (U32)output->pos, (U32)output->size);
    DEBUGLOG(5, "input size : %u", (U32)(input->size - input->pos));

    while (someMoreWork) {
        switch(zds->streamStage)
        {
        case zdss_init :
            DEBUGLOG(5, "stage zdss_init => transparent reset ");
            zds->streamStage = zdss_loadHeader;
            zds->lhSize = zds->inPos = zds->outStart = zds->outEnd = 0;
            zds->legacyVersion = 0;
            zds->hostageByte = 0;
            /* fall-through */

        case zdss_loadHeader :
            DEBUGLOG(5, "stage zdss_loadHeader (srcSize : %u)", (U32)(iend - ip));
#if defined(ZSTD_LEGACY_SUPPORT) && (ZSTD_LEGACY_SUPPORT>=1)
            if (zds->legacyVersion) {
                RETURN_ERROR_IF(zds->staticSize, memory_allocation,
                    "legacy support is incompatible with static dctx");
                {   size_t const hint = ZSTD_decompressLegacyStream(zds->legacyContext, zds->legacyVersion, output, input);
                    if (hint==0) zds->streamStage = zdss_init;
                    return hint;
            }   }
#endif
            {   size_t const hSize = ZSTD_getFrameHeader_advanced(&zds->fParams, zds->headerBuffer, zds->lhSize, zds->format);
                DEBUGLOG(5, "header size : %u", (U32)hSize);
                if (ZSTD_isError(hSize)) {
#if defined(ZSTD_LEGACY_SUPPORT) && (ZSTD_LEGACY_SUPPORT>=1)
                    U32 const legacyVersion = ZSTD_isLegacy(istart, iend-istart);
                    if (legacyVersion) {
                        ZSTD_DDict const* const ddict = ZSTD_getDDict(zds);
                        const void* const dict = ddict ? ZSTD_DDict_dictContent(ddict) : NULL;
                        size_t const dictSize = ddict ? ZSTD_DDict_dictSize(ddict) : 0;
                        DEBUGLOG(5, "ZSTD_decompressStream: detected legacy version v0.%u", legacyVersion);
                        RETURN_ERROR_IF(zds->staticSize, memory_allocation,
                            "legacy support is incompatible with static dctx");
                        FORWARD_IF_ERROR(ZSTD_initLegacyStream(&zds->legacyContext,
                                    zds->previousLegacyVersion, legacyVersion,
                                    dict, dictSize));
                        zds->legacyVersion = zds->previousLegacyVersion = legacyVersion;
                        {   size_t const hint = ZSTD_decompressLegacyStream(zds->legacyContext, legacyVersion, output, input);
                            if (hint==0) zds->streamStage = zdss_init;   /* or stay in stage zdss_loadHeader */
                            return hint;
                    }   }
#endif
                    return hSize;   /* error */
                }
                if (hSize != 0) {   /* need more input */
                    size_t const toLoad = hSize - zds->lhSize;   /* if hSize!=0, hSize > zds->lhSize */
                    size_t const remainingInput = (size_t)(iend-ip);
                    assert(iend >= ip);
                    if (toLoad > remainingInput) {   /* not enough input to load full header */
                        if (remainingInput > 0) {
                            memcpy(zds->headerBuffer + zds->lhSize, ip, remainingInput);
                            zds->lhSize += remainingInput;
                        }
                        input->pos = input->size;
                        return (MAX((size_t)ZSTD_FRAMEHEADERSIZE_MIN(zds->format), hSize) - zds->lhSize) + ZSTD_blockHeaderSize;   /* remaining header bytes + next block header */
                    }
                    assert(ip != NULL);
                    memcpy(zds->headerBuffer + zds->lhSize, ip, toLoad); zds->lhSize = hSize; ip += toLoad;
                    break;
            }   }

            /* check for single-pass mode opportunity */
            if (zds->fParams.frameContentSize && zds->fParams.windowSize /* skippable frame if == 0 */
                && (U64)(size_t)(oend-op) >= zds->fParams.frameContentSize) {
                size_t const cSize = ZSTD_findFrameCompressedSize(istart, iend-istart);
                if (cSize <= (size_t)(iend-istart)) {
                    /* shortcut : using single-pass mode */
                    size_t const decompressedSize = ZSTD_decompress_usingDDict(zds, op, oend-op, istart, cSize, ZSTD_getDDict(zds));
                    if (ZSTD_isError(decompressedSize)) return decompressedSize;
                    DEBUGLOG(4, "shortcut to single-pass ZSTD_decompress_usingDDict()")
                    ip = istart + cSize;
                    op += decompressedSize;
                    zds->expected = 0;
                    zds->streamStage = zdss_init;
                    someMoreWork = 0;
                    break;
            }   }

            /* Consume header (see ZSTDds_decodeFrameHeader) */
            DEBUGLOG(4, "Consume header");
            FORWARD_IF_ERROR(ZSTD_decompressBegin_usingDDict(zds, ZSTD_getDDict(zds)));

            if ((MEM_readLE32(zds->headerBuffer) & ZSTD_MAGIC_SKIPPABLE_MASK) == ZSTD_MAGIC_SKIPPABLE_START) {  /* skippable frame */
                zds->expected = MEM_readLE32(zds->headerBuffer + ZSTD_FRAMEIDSIZE);
                zds->stage = ZSTDds_skipFrame;
            } else {
                FORWARD_IF_ERROR(ZSTD_decodeFrameHeader(zds, zds->headerBuffer, zds->lhSize));
                zds->expected = ZSTD_blockHeaderSize;
                zds->stage = ZSTDds_decodeBlockHeader;
            }

            /* control buffer memory usage */
            DEBUGLOG(4, "Control max memory usage (%u KB <= max %u KB)",
                        (U32)(zds->fParams.windowSize >>10),
                        (U32)(zds->maxWindowSize >> 10) );
            zds->fParams.windowSize = MAX(zds->fParams.windowSize, 1U << ZSTD_WINDOWLOG_ABSOLUTEMIN);
            RETURN_ERROR_IF(zds->fParams.windowSize > zds->maxWindowSize,
                            frameParameter_windowTooLarge);

            /* Adapt buffer sizes to frame header instructions */
            {   size_t const neededInBuffSize = MAX(zds->fParams.blockSizeMax, 4 /* frame checksum */);
                size_t const neededOutBuffSize = ZSTD_decodingBufferSize_min(zds->fParams.windowSize, zds->fParams.frameContentSize);

                ZSTD_DCtx_updateOversizedDuration(zds, neededInBuffSize, neededOutBuffSize);

                {   int const tooSmall = (zds->inBuffSize < neededInBuffSize) || (zds->outBuffSize < neededOutBuffSize);
                    int const tooLarge = ZSTD_DCtx_isOversizedTooLong(zds);
                    
                    if (tooSmall || tooLarge) {
                        size_t const bufferSize = neededInBuffSize + neededOutBuffSize;
                        DEBUGLOG(4, "inBuff  : from %u to %u",
                                    (U32)zds->inBuffSize, (U32)neededInBuffSize);
                        DEBUGLOG(4, "outBuff : from %u to %u",
                                    (U32)zds->outBuffSize, (U32)neededOutBuffSize);
                        if (zds->staticSize) {  /* static DCtx */
                            DEBUGLOG(4, "staticSize : %u", (U32)zds->staticSize);
                            assert(zds->staticSize >= sizeof(ZSTD_DCtx));  /* controlled at init */
                            RETURN_ERROR_IF(
                                bufferSize > zds->staticSize - sizeof(ZSTD_DCtx),
                                memory_allocation);
                        } else {
                            ZSTD_free(zds->inBuff, zds->customMem);
                            zds->inBuffSize = 0;
                            zds->outBuffSize = 0;
                            zds->inBuff = (char*)ZSTD_malloc(bufferSize, zds->customMem);
                            RETURN_ERROR_IF(zds->inBuff == NULL, memory_allocation);
                        }
                        zds->inBuffSize = neededInBuffSize;
                        zds->outBuff = zds->inBuff + zds->inBuffSize;
                        zds->outBuffSize = neededOutBuffSize;
            }   }   }
            zds->streamStage = zdss_read;
            /* fall-through */

        case zdss_read:
            DEBUGLOG(5, "stage zdss_read");
            {   size_t const neededInSize = ZSTD_nextSrcSizeToDecompressWithInputSize(zds, iend - ip);
                DEBUGLOG(5, "neededInSize = %u", (U32)neededInSize);
                if (neededInSize==0) {  /* end of frame */
                    zds->streamStage = zdss_init;
                    someMoreWork = 0;
                    break;
                }
                if ((size_t)(iend-ip) >= neededInSize) {  /* decode directly from src */
                    int const isSkipFrame = ZSTD_isSkipFrame(zds);
                    size_t const decodedSize = ZSTD_decompressContinue(zds,
                        zds->outBuff + zds->outStart, (isSkipFrame ? 0 : zds->outBuffSize - zds->outStart),
                        ip, neededInSize);
                    if (ZSTD_isError(decodedSize)) return decodedSize;
                    ip += neededInSize;
                    if (!decodedSize && !isSkipFrame) break;   /* this was just a header */
                    zds->outEnd = zds->outStart + decodedSize;
                    zds->streamStage = zdss_flush;
                    break;
            }   }
            if (ip==iend) { someMoreWork = 0; break; }   /* no more input */
            zds->streamStage = zdss_load;
            /* fall-through */

        case zdss_load:
            {   size_t const neededInSize = ZSTD_nextSrcSizeToDecompress(zds);
                size_t const toLoad = neededInSize - zds->inPos;
                int const isSkipFrame = ZSTD_isSkipFrame(zds);
                size_t loadedSize;
                /* At this point we shouldn't be decompressing a block that we can stream. */
                assert(neededInSize == ZSTD_nextSrcSizeToDecompressWithInputSize(zds, iend - ip));
                if (isSkipFrame) {
                    loadedSize = MIN(toLoad, (size_t)(iend-ip));
                } else {
                    RETURN_ERROR_IF(toLoad > zds->inBuffSize - zds->inPos,
                                    corruption_detected,
                                    "should never happen");
                    loadedSize = ZSTD_limitCopy(zds->inBuff + zds->inPos, toLoad, ip, iend-ip);
                }
                ip += loadedSize;
                zds->inPos += loadedSize;
                if (loadedSize < toLoad) { someMoreWork = 0; break; }   /* not enough input, wait for more */

                /* decode loaded input */
                {   size_t const decodedSize = ZSTD_decompressContinue(zds,
                        zds->outBuff + zds->outStart, zds->outBuffSize - zds->outStart,
                        zds->inBuff, neededInSize);
                    if (ZSTD_isError(decodedSize)) return decodedSize;
                    zds->inPos = 0;   /* input is consumed */
                    if (!decodedSize && !isSkipFrame) { zds->streamStage = zdss_read; break; }   /* this was just a header */
                    zds->outEnd = zds->outStart +  decodedSize;
            }   }
            zds->streamStage = zdss_flush;
            /* fall-through */

        case zdss_flush:
            {   size_t const toFlushSize = zds->outEnd - zds->outStart;
                size_t const flushedSize = ZSTD_limitCopy(op, oend-op, zds->outBuff + zds->outStart, toFlushSize);
                op += flushedSize;
                zds->outStart += flushedSize;
                if (flushedSize == toFlushSize) {  /* flush completed */
                    zds->streamStage = zdss_read;
                    if ( (zds->outBuffSize < zds->fParams.frameContentSize)
                      && (zds->outStart + zds->fParams.blockSizeMax > zds->outBuffSize) ) {
                        DEBUGLOG(5, "restart filling outBuff from beginning (left:%i, needed:%u)",
                                (int)(zds->outBuffSize - zds->outStart),
                                (U32)zds->fParams.blockSizeMax);
                        zds->outStart = zds->outEnd = 0;
                    }
                    break;
            }   }
            /* cannot complete flush */
            someMoreWork = 0;
            break;

        default:
            assert(0);    /* impossible */
            RETURN_ERROR(GENERIC);   /* some compiler require default to do something */
    }   }

    /* result */
    input->pos = (size_t)(ip - (const char*)(input->src));
    output->pos = (size_t)(op - (char*)(output->dst));
    if ((ip==istart) && (op==ostart)) {  /* no forward progress */
        zds->noForwardProgress ++;
        if (zds->noForwardProgress >= ZSTD_NO_FORWARD_PROGRESS_MAX) {
            RETURN_ERROR_IF(op==oend, dstSize_tooSmall);
            RETURN_ERROR_IF(ip==iend, srcSize_wrong);
            assert(0);
        }
    } else {
        zds->noForwardProgress = 0;
    }
    {   size_t nextSrcSizeHint = ZSTD_nextSrcSizeToDecompress(zds);
        if (!nextSrcSizeHint) {   /* frame fully decoded */
            if (zds->outEnd == zds->outStart) {  /* output fully flushed */
                if (zds->hostageByte) {
                    if (input->pos >= input->size) {
                        /* can't release hostage (not present) */
                        zds->streamStage = zdss_read;
                        return 1;
                    }
                    input->pos++;  /* release hostage */
                }   /* zds->hostageByte */
                return 0;
            }  /* zds->outEnd == zds->outStart */
            if (!zds->hostageByte) { /* output not fully flushed; keep last byte as hostage; will be released when all output is flushed */
                input->pos--;   /* note : pos > 0, otherwise, impossible to finish reading last block */
                zds->hostageByte=1;
            }
            return 1;
        }  /* nextSrcSizeHint==0 */
        nextSrcSizeHint += ZSTD_blockHeaderSize * (ZSTD_nextInputType(zds) == ZSTDnit_block);   /* preload header of next block */
        assert(zds->inPos <= nextSrcSizeHint);
        nextSrcSizeHint -= zds->inPos;   /* part already loaded*/
        return nextSrcSizeHint;
    }
}

size_t ZSTD_decompressStream_simpleArgs (
                            ZSTD_DCtx* dctx,
                            void* dst, size_t dstCapacity, size_t* dstPos,
                      const void* src, size_t srcSize, size_t* srcPos)
{
    ZSTD_outBuffer output = { dst, dstCapacity, *dstPos };
    ZSTD_inBuffer  input  = { src, srcSize, *srcPos };
    /* ZSTD_compress_generic() will check validity of dstPos and srcPos */
    size_t const cErr = ZSTD_decompressStream(dctx, &output, &input);
    *dstPos = output.pos;
    *srcPos = input.pos;
    return cErr;
}<|MERGE_RESOLUTION|>--- conflicted
+++ resolved
@@ -1499,16 +1499,6 @@
 
 /* *****   Decompression   ***** */
 
-<<<<<<< HEAD
-=======
-MEM_STATIC size_t ZSTD_limitCopy(void* dst, size_t dstCapacity, const void* src, size_t srcSize)
-{
-    size_t const length = MIN(dstCapacity, srcSize);
-    if (length > 0) {
-        memcpy(dst, src, length);
-    }
-    return length;
-}
 
 static int ZSTD_DCtx_isOverflow(ZSTD_DStream* zds, size_t const neededInBuffSize, size_t const neededOutBuffSize)
 {
@@ -1528,7 +1518,6 @@
     return zds->oversizedDuration >= ZSTD_WORKSPACETOOLARGE_MAXDURATION;
 }
 
->>>>>>> 2847d1a6
 size_t ZSTD_decompressStream(ZSTD_DStream* zds, ZSTD_outBuffer* output, ZSTD_inBuffer* input)
 {
     const char* const src = (const char*)input->src;
