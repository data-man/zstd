--- conflicted
+++ resolved
@@ -593,13 +593,7 @@
 {
     unsigned const minMatch = cParams->searchLength;
     ZSTD_blockCompressor const blockCompressor =
-<<<<<<< HEAD
-        ZSTD_selectBlockCompressor(cParams->strategy, extDict);
-=======
-        ZSTD_selectBlockCompressor(cParams->strategy,
-            ZSTD_matchState_dictMode(ms));
-    BYTE const* const base = ms->window.base;
->>>>>>> a7c75740
+        ZSTD_selectBlockCompressor(cParams->strategy, ZSTD_matchState_dictMode(ms));
     /* Input bounds */
     BYTE const* const istart = (BYTE const*)src;
     BYTE const* const iend = istart + srcSize;
